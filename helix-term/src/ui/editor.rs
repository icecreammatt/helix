--- conflicted
+++ resolved
@@ -5,14 +5,9 @@
     key,
     keymap::{KeymapResult, Keymaps},
     ui::{
-<<<<<<< HEAD
-        document::{render_document, LinePos, TextRenderer, TranslatedPosition},
-        Completion, Explorer, ProgressSpinners,
-=======
         document::{render_document, LinePos, TextRenderer},
         text_decorations::{self, Decoration, DecorationManager, InlineDiagnostics},
-        Completion, ProgressSpinners,
->>>>>>> 786c8c8b
+        Completion, Explorer, ProgressSpinners,
     },
 };
 
