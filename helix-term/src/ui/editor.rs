use crate::{
    commands::{self, OnKeyCallback},
    compositor::{Component, Context, Event, EventResult},
    job::{self, Callback},
    key,
    keymap::{KeymapResult, Keymaps},
<<<<<<< HEAD
    ui::{overlay::Overlay, Completion, Explorer, ProgressSpinners},
=======
    ui::{
        document::{render_document, LinePos, TextRenderer, TranslatedPosition},
        Completion, ProgressSpinners,
    },
>>>>>>> 715c4b24
};

use helix_core::{
    graphemes::{
        ensure_grapheme_boundary_next_byte, next_grapheme_boundary, prev_grapheme_boundary,
    },
    movement::Direction,
    syntax::{self, HighlightEvent},
    text_annotations::TextAnnotations,
    unicode::width::UnicodeWidthStr,
    visual_offset_from_block, Position, Range, Selection, Transaction,
};
use helix_view::{
<<<<<<< HEAD
    document::Mode,
    editor::{CompleteAction, CursorShapeConfig, ExplorerPosition},
=======
    document::{Mode, SCRATCH_BUFFER_NAME},
    editor::{CompleteAction, CursorShapeConfig},
>>>>>>> 715c4b24
    graphics::{Color, CursorKind, Modifier, Rect, Style},
    input::{KeyEvent, MouseButton, MouseEvent, MouseEventKind},
    keyboard::{KeyCode, KeyModifiers},
    Document, Editor, Theme, View,
};
use std::{num::NonZeroUsize, path::PathBuf, rc::Rc};

use tui::buffer::Buffer as Surface;

use super::statusline;
use super::{document::LineDecoration, lsp::SignatureHelp};

pub struct EditorView {
    pub keymaps: Keymaps,
    on_next_key: Option<OnKeyCallback>,
    pseudo_pending: Vec<KeyEvent>,
    last_insert: (commands::MappableCommand, Vec<InsertEvent>),
    pub(crate) completion: Option<Completion>,
    spinners: ProgressSpinners,
    pub(crate) explorer: Option<Overlay<Explorer>>,
}

#[derive(Debug, Clone)]
pub enum InsertEvent {
    Key(KeyEvent),
    CompletionApply(CompleteAction),
    TriggerCompletion,
}

impl Default for EditorView {
    fn default() -> Self {
        Self::new(Keymaps::default())
    }
}

impl EditorView {
    pub fn new(keymaps: Keymaps) -> Self {
        Self {
            keymaps,
            on_next_key: None,
            pseudo_pending: Vec::new(),
            last_insert: (commands::MappableCommand::normal_mode, Vec::new()),
            completion: None,
            spinners: ProgressSpinners::default(),
            explorer: None,
        }
    }

    pub fn spinners_mut(&mut self) -> &mut ProgressSpinners {
        &mut self.spinners
    }

    pub fn render_view(
        &self,
        editor: &Editor,
        doc: &Document,
        view: &View,
        viewport: Rect,
        surface: &mut Surface,
        is_focused: bool,
    ) {
        let inner = view.inner_area(doc);
        let area = view.area;
        let theme = &editor.theme;
        let config = editor.config();

        let text_annotations = view.text_annotations(doc, Some(theme));
        let mut line_decorations: Vec<Box<dyn LineDecoration>> = Vec::new();
        let mut translated_positions: Vec<TranslatedPosition> = Vec::new();

        // DAP: Highlight current stack frame position
        let stack_frame = editor.debugger.as_ref().and_then(|debugger| {
            if let (Some(frame), Some(thread_id)) = (debugger.active_frame, debugger.thread_id) {
                debugger
                    .stack_frames
                    .get(&thread_id)
                    .and_then(|bt| bt.get(frame))
            } else {
                None
            }
        });
        if let Some(frame) = stack_frame {
            if doc.path().is_some()
                && frame
                    .source
                    .as_ref()
                    .and_then(|source| source.path.as_ref())
                    == doc.path()
            {
                let line = frame.line - 1; // convert to 0-indexing
                let style = theme.get("ui.highlight");
                let line_decoration = move |renderer: &mut TextRenderer, pos: LinePos| {
                    if pos.doc_line != line {
                        return;
                    }
                    renderer
                        .surface
                        .set_style(Rect::new(area.x, pos.visual_line, area.width, 1), style);
                };

                line_decorations.push(Box::new(line_decoration));
            }
        }

        if is_focused && config.cursorline {
            line_decorations.push(Self::cursorline_decorator(doc, view, theme))
        }

        if is_focused && config.cursorcolumn {
            Self::highlight_cursorcolumn(doc, view, surface, theme, inner, &text_annotations);
        }

        let mut highlights =
            Self::doc_syntax_highlights(doc, view.offset.anchor, inner.height, theme);
        let overlay_highlights = Self::overlay_syntax_highlights(
            doc,
            view.offset.anchor,
            inner.height,
            &text_annotations,
        );
        if !overlay_highlights.is_empty() {
            highlights = Box::new(syntax::merge(highlights, overlay_highlights));
        }

        for diagnostic in Self::doc_diagnostics_highlights(doc, theme) {
            // Most of the `diagnostic` Vecs are empty most of the time. Skipping
            // a merge for any empty Vec saves a significant amount of work.
            if diagnostic.is_empty() {
                continue;
            }
            highlights = Box::new(syntax::merge(highlights, diagnostic));
        }

        let highlights: Box<dyn Iterator<Item = HighlightEvent>> = if is_focused {
            let highlights = syntax::merge(
                highlights,
                Self::doc_selection_highlights(
                    editor.mode(),
                    doc,
                    view,
                    theme,
                    &config.cursor_shape,
                ),
            );
            let focused_view_elements = Self::highlight_focused_view_elements(view, doc, theme);
            if focused_view_elements.is_empty() {
                Box::new(highlights)
            } else {
                Box::new(syntax::merge(highlights, focused_view_elements))
            }
        } else {
            Box::new(highlights)
        };

        Self::render_gutter(
            editor,
            doc,
            view,
            view.area,
            theme,
            is_focused,
            &mut line_decorations,
        );

        if is_focused {
            let cursor = doc
                .selection(view.id)
                .primary()
                .cursor(doc.text().slice(..));
            // set the cursor_cache to out of view in case the position is not found
            editor.cursor_cache.set(Some(None));
            let update_cursor_cache =
                |_: &mut TextRenderer, pos| editor.cursor_cache.set(Some(Some(pos)));
            translated_positions.push((cursor, Box::new(update_cursor_cache)));
        }

        render_document(
            surface,
            inner,
            doc,
            view.offset,
            &text_annotations,
            highlights,
            theme,
            &mut line_decorations,
            &mut translated_positions,
        );
        Self::render_rulers(editor, doc, view, inner, surface, theme);

        // if we're not at the edge of the screen, draw a right border
        if viewport.right() != view.area.right() {
            let x = area.right();
            let border_style = theme.get("ui.window");
            for y in area.top()..area.bottom() {
                surface[(x, y)]
                    .set_symbol(tui::symbols::line::VERTICAL)
                    //.set_symbol(" ")
                    .set_style(border_style);
            }
        }

        Self::render_diagnostics(doc, view, inner, surface, theme);

        let statusline_area = view
            .area
            .clip_top(view.area.height.saturating_sub(1))
            .clip_bottom(1); // -1 from bottom to remove commandline

        let mut context =
            statusline::RenderContext::new(editor, doc, view, is_focused, &self.spinners);

        statusline::render(&mut context, statusline_area, surface);
    }

    pub fn render_rulers(
        editor: &Editor,
        doc: &Document,
        view: &View,
        viewport: Rect,
        surface: &mut Surface,
        theme: &Theme,
    ) {
        let editor_rulers = &editor.config().rulers;
        let ruler_theme = theme
            .try_get("ui.virtual.ruler")
            .unwrap_or_else(|| Style::default().bg(Color::Red));

        let rulers = doc
            .language_config()
            .and_then(|config| config.rulers.as_ref())
            .unwrap_or(editor_rulers);

        rulers
            .iter()
            // View might be horizontally scrolled, convert from absolute distance
            // from the 1st column to relative distance from left of viewport
            .filter_map(|ruler| ruler.checked_sub(1 + view.offset.horizontal_offset as u16))
            .filter(|ruler| ruler < &viewport.width)
            .map(|ruler| viewport.clip_left(ruler).with_width(1))
            .for_each(|area| surface.set_style(area, ruler_theme))
    }

    pub fn overlay_syntax_highlights(
        doc: &Document,
        anchor: usize,
        height: u16,
        text_annotations: &TextAnnotations,
    ) -> Vec<(usize, std::ops::Range<usize>)> {
        let text = doc.text().slice(..);
        let row = text.char_to_line(anchor.min(text.len_chars()));

        let range = {
            // Calculate viewport byte ranges:
            // Saturating subs to make it inclusive zero indexing.
            let last_line = text.len_lines().saturating_sub(1);
            let last_visible_line = (row + height as usize).saturating_sub(1).min(last_line);
            let start = text.line_to_byte(row.min(last_line));
            let end = text.line_to_byte(last_visible_line + 1);

            start..end
        };

        text_annotations.collect_overlay_highlights(range)
    }

    /// Get syntax highlights for a document in a view represented by the first line
    /// and column (`offset`) and the last line. This is done instead of using a view
    /// directly to enable rendering syntax highlighted docs anywhere (eg. picker preview)
    pub fn doc_syntax_highlights<'doc>(
        doc: &'doc Document,
        anchor: usize,
        height: u16,
        _theme: &Theme,
    ) -> Box<dyn Iterator<Item = HighlightEvent> + 'doc> {
        let text = doc.text().slice(..);
        let row = text.char_to_line(anchor.min(text.len_chars()));

        let range = {
            // Calculate viewport byte ranges:
            // Saturating subs to make it inclusive zero indexing.
            let last_line = text.len_lines().saturating_sub(1);
            let last_visible_line = (row + height as usize).saturating_sub(1).min(last_line);
            let start = text.line_to_byte(row.min(last_line));
            let end = text.line_to_byte(last_visible_line + 1);

            start..end
        };

        match doc.syntax() {
            Some(syntax) => {
                let iter = syntax
                    // TODO: range doesn't actually restrict source, just highlight range
                    .highlight_iter(text.slice(..), Some(range), None)
                    .map(|event| event.unwrap())
                    .map(move |event| match event {
                        // TODO: use byte slices directly
                        // convert byte offsets to char offset
                        HighlightEvent::Source { start, end } => {
                            let start =
                                text.byte_to_char(ensure_grapheme_boundary_next_byte(text, start));
                            let end =
                                text.byte_to_char(ensure_grapheme_boundary_next_byte(text, end));
                            HighlightEvent::Source { start, end }
                        }
                        event => event,
                    });

                Box::new(iter)
            }
            None => Box::new(
                [HighlightEvent::Source {
                    start: text.byte_to_char(range.start),
                    end: text.byte_to_char(range.end),
                }]
                .into_iter(),
            ),
        }
    }

    /// Get highlight spans for document diagnostics
    pub fn doc_diagnostics_highlights(
        doc: &Document,
        theme: &Theme,
    ) -> [Vec<(usize, std::ops::Range<usize>)>; 5] {
        use helix_core::diagnostic::Severity;
        let get_scope_of = |scope| {
            theme
            .find_scope_index_exact(scope)
            // get one of the themes below as fallback values
            .or_else(|| theme.find_scope_index_exact("diagnostic"))
            .or_else(|| theme.find_scope_index_exact("ui.cursor"))
            .or_else(|| theme.find_scope_index_exact("ui.selection"))
            .expect(
                "at least one of the following scopes must be defined in the theme: `diagnostic`, `ui.cursor`, or `ui.selection`",
            )
        };

        // basically just queries the theme color defined in the config
        let hint = get_scope_of("diagnostic.hint");
        let info = get_scope_of("diagnostic.info");
        let warning = get_scope_of("diagnostic.warning");
        let error = get_scope_of("diagnostic.error");
        let r#default = get_scope_of("diagnostic"); // this is a bit redundant but should be fine

        let mut default_vec: Vec<(usize, std::ops::Range<usize>)> = Vec::new();
        let mut info_vec = Vec::new();
        let mut hint_vec = Vec::new();
        let mut warning_vec = Vec::new();
        let mut error_vec = Vec::new();

        for diagnostic in doc.diagnostics() {
            // Separate diagnostics into different Vecs by severity.
            let (vec, scope) = match diagnostic.severity {
                Some(Severity::Info) => (&mut info_vec, info),
                Some(Severity::Hint) => (&mut hint_vec, hint),
                Some(Severity::Warning) => (&mut warning_vec, warning),
                Some(Severity::Error) => (&mut error_vec, error),
                _ => (&mut default_vec, r#default),
            };

            // If any diagnostic overlaps ranges with the prior diagnostic,
            // merge the two together. Otherwise push a new span.
            match vec.last_mut() {
                Some((_, range)) if diagnostic.range.start <= range.end => {
                    // This branch merges overlapping diagnostics, assuming that the current
                    // diagnostic starts on range.start or later. If this assertion fails,
                    // we will discard some part of `diagnostic`. This implies that
                    // `doc.diagnostics()` is not sorted by `diagnostic.range`.
                    debug_assert!(range.start <= diagnostic.range.start);
                    range.end = diagnostic.range.end.max(range.end)
                }
                _ => vec.push((scope, diagnostic.range.start..diagnostic.range.end)),
            }
        }

        [default_vec, info_vec, hint_vec, warning_vec, error_vec]
    }

    /// Get highlight spans for selections in a document view.
    pub fn doc_selection_highlights(
        mode: Mode,
        doc: &Document,
        view: &View,
        theme: &Theme,
        cursor_shape_config: &CursorShapeConfig,
    ) -> Vec<(usize, std::ops::Range<usize>)> {
        let text = doc.text().slice(..);
        let selection = doc.selection(view.id);
        let primary_idx = selection.primary_index();

        let cursorkind = cursor_shape_config.from_mode(mode);
        let cursor_is_block = cursorkind == CursorKind::Block;

        let selection_scope = theme
            .find_scope_index_exact("ui.selection")
            .expect("could not find `ui.selection` scope in the theme!");
        let primary_selection_scope = theme
            .find_scope_index_exact("ui.selection.primary")
            .unwrap_or(selection_scope);
        let base_cursor_scope = theme
            .find_scope_index_exact("ui.cursor")
            .unwrap_or(selection_scope);
        let base_primary_cursor_scope = theme
            .find_scope_index("ui.cursor.primary")
            .unwrap_or(base_cursor_scope);

        let cursor_scope = match mode {
            Mode::Insert => theme.find_scope_index_exact("ui.cursor.insert"),
            Mode::Select => theme.find_scope_index_exact("ui.cursor.select"),
            Mode::Normal => theme.find_scope_index_exact("ui.cursor.normal"),
        }
        .unwrap_or(base_cursor_scope);

        let primary_cursor_scope = match mode {
            Mode::Insert => theme.find_scope_index_exact("ui.cursor.primary.insert"),
            Mode::Select => theme.find_scope_index_exact("ui.cursor.primary.select"),
            Mode::Normal => theme.find_scope_index_exact("ui.cursor.primary.normal"),
        }
        .unwrap_or(base_primary_cursor_scope);

        let mut spans: Vec<(usize, std::ops::Range<usize>)> = Vec::new();
        for (i, range) in selection.iter().enumerate() {
            let selection_is_primary = i == primary_idx;
            let (cursor_scope, selection_scope) = if selection_is_primary {
                (primary_cursor_scope, primary_selection_scope)
            } else {
                (cursor_scope, selection_scope)
            };

            // Special-case: cursor at end of the rope.
            if range.head == range.anchor && range.head == text.len_chars() {
                if !selection_is_primary || cursor_is_block {
                    // Bar and underline cursors are drawn by the terminal
                    // BUG: If the editor area loses focus while having a bar or
                    // underline cursor (eg. when a regex prompt has focus) then
                    // the primary cursor will be invisible. This doesn't happen
                    // with block cursors since we manually draw *all* cursors.
                    spans.push((cursor_scope, range.head..range.head + 1));
                }
                continue;
            }

            let range = range.min_width_1(text);
            if range.head > range.anchor {
                // Standard case.
                let cursor_start = prev_grapheme_boundary(text, range.head);
                // non block cursors look like they exclude the cursor
                let selection_end =
                    if selection_is_primary && !cursor_is_block && mode != Mode::Insert {
                        range.head
                    } else {
                        cursor_start
                    };
                spans.push((selection_scope, range.anchor..selection_end));
                if !selection_is_primary || cursor_is_block {
                    spans.push((cursor_scope, cursor_start..range.head));
                }
            } else {
                // Reverse case.
                let cursor_end = next_grapheme_boundary(text, range.head);
                if !selection_is_primary || cursor_is_block {
                    spans.push((cursor_scope, range.head..cursor_end));
                }
                // non block cursors look like they exclude the cursor
                let selection_start = if selection_is_primary
                    && !cursor_is_block
                    && !(mode == Mode::Insert && cursor_end == range.anchor)
                {
                    range.head
                } else {
                    cursor_end
                };
                spans.push((selection_scope, selection_start..range.anchor));
            }
        }

        spans
    }

    /// Render brace match, etc (meant for the focused view only)
    pub fn highlight_focused_view_elements(
        view: &View,
        doc: &Document,
        theme: &Theme,
    ) -> Vec<(usize, std::ops::Range<usize>)> {
        // Highlight matching braces
        if let Some(syntax) = doc.syntax() {
            let text = doc.text().slice(..);
            use helix_core::match_brackets;
            let pos = doc.selection(view.id).primary().cursor(text);

            if let Some(pos) = match_brackets::find_matching_bracket(syntax, doc.text(), pos) {
                // ensure col is on screen
                if let Some(highlight) = theme.find_scope_index_exact("ui.cursor.match") {
                    return vec![(highlight, pos..pos + 1)];
                }
            }
        }
        Vec::new()
    }

    /// Render bufferline at the top
    pub fn render_bufferline(editor: &Editor, viewport: Rect, surface: &mut Surface) {
        let scratch = PathBuf::from(SCRATCH_BUFFER_NAME); // default filename to use for scratch buffer
        surface.clear_with(
            viewport,
            editor
                .theme
                .try_get("ui.bufferline.background")
                .unwrap_or_else(|| editor.theme.get("ui.statusline")),
        );

        let bufferline_active = editor
            .theme
            .try_get("ui.bufferline.active")
            .unwrap_or_else(|| editor.theme.get("ui.statusline.active"));

        let bufferline_inactive = editor
            .theme
            .try_get("ui.bufferline")
            .unwrap_or_else(|| editor.theme.get("ui.statusline.inactive"));

        let mut x = viewport.x;
        let current_doc = view!(editor).doc;

        for doc in editor.documents() {
            let fname = doc
                .path()
                .unwrap_or(&scratch)
                .file_name()
                .unwrap_or_default()
                .to_str()
                .unwrap_or_default();

            let style = if current_doc == doc.id() {
                bufferline_active
            } else {
                bufferline_inactive
            };

            let text = format!(" {}{} ", fname, if doc.is_modified() { "[+]" } else { "" });
            let used_width = viewport.x.saturating_sub(x);
            let rem_width = surface.area.width.saturating_sub(used_width);

            x = surface
                .set_stringn(x, viewport.y, text, rem_width as usize, style)
                .0;

            if x >= surface.area.right() {
                break;
            }
        }
    }

    pub fn render_gutter<'d>(
        editor: &'d Editor,
        doc: &'d Document,
        view: &View,
        viewport: Rect,
        theme: &Theme,
        is_focused: bool,
        line_decorations: &mut Vec<Box<(dyn LineDecoration + 'd)>>,
    ) {
        let text = doc.text().slice(..);
        let cursors: Rc<[_]> = doc
            .selection(view.id)
            .iter()
            .map(|range| range.cursor_line(text))
            .collect();

        let mut offset = 0;

        let gutter_style = theme.get("ui.gutter");
        let gutter_selected_style = theme.get("ui.gutter.selected");
        let gutter_style_virtual = theme.get("ui.gutter.virtual");
        let gutter_selected_style_virtual = theme.get("ui.gutter.selected.virtual");

        for gutter_type in view.gutters() {
            let mut gutter = gutter_type.style(editor, doc, view, theme, is_focused);
            let width = gutter_type.width(view, doc);
            // avoid lots of small allocations by reusing a text buffer for each line
            let mut text = String::with_capacity(width);
            let cursors = cursors.clone();
            let gutter_decoration = move |renderer: &mut TextRenderer, pos: LinePos| {
                // TODO handle softwrap in gutters
                let selected = cursors.contains(&pos.doc_line);
                let x = viewport.x + offset;
                let y = viewport.y + pos.visual_line;

                let gutter_style = match (selected, pos.first_visual_line) {
                    (false, true) => gutter_style,
                    (true, true) => gutter_selected_style,
                    (false, false) => gutter_style_virtual,
                    (true, false) => gutter_selected_style_virtual,
                };

                if let Some(style) =
                    gutter(pos.doc_line, selected, pos.first_visual_line, &mut text)
                {
                    renderer
                        .surface
                        .set_stringn(x, y, &text, width, gutter_style.patch(style));
                } else {
                    renderer.surface.set_style(
                        Rect {
                            x,
                            y,
                            width: width as u16,
                            height: 1,
                        },
                        gutter_style,
                    );
                }
                text.clear();
            };
            line_decorations.push(Box::new(gutter_decoration));

            offset += width as u16;
        }
    }

    pub fn render_diagnostics(
        doc: &Document,
        view: &View,
        viewport: Rect,
        surface: &mut Surface,
        theme: &Theme,
    ) {
        use helix_core::diagnostic::Severity;
        use tui::{
            layout::Alignment,
            text::Text,
            widgets::{Paragraph, Widget, Wrap},
        };

        let cursor = doc
            .selection(view.id)
            .primary()
            .cursor(doc.text().slice(..));

        let diagnostics = doc.diagnostics().iter().filter(|diagnostic| {
            diagnostic.range.start <= cursor && diagnostic.range.end >= cursor
        });

        let warning = theme.get("warning");
        let error = theme.get("error");
        let info = theme.get("info");
        let hint = theme.get("hint");

        let mut lines = Vec::new();
        let background_style = theme.get("ui.background");
        for diagnostic in diagnostics {
            let style = Style::reset()
                .patch(background_style)
                .patch(match diagnostic.severity {
                    Some(Severity::Error) => error,
                    Some(Severity::Warning) | None => warning,
                    Some(Severity::Info) => info,
                    Some(Severity::Hint) => hint,
                });
            let text = Text::styled(&diagnostic.message, style);
            lines.extend(text.lines);
        }

        let paragraph = Paragraph::new(lines)
            .alignment(Alignment::Right)
            .wrap(Wrap { trim: true });
        let width = 100.min(viewport.width);
        let height = 15.min(viewport.height);
        paragraph.render(
            Rect::new(viewport.right() - width, viewport.y + 1, width, height),
            surface,
        );
    }

    /// Apply the highlighting on the lines where a cursor is active
    pub fn cursorline_decorator(
        doc: &Document,
        view: &View,
        theme: &Theme,
    ) -> Box<dyn LineDecoration> {
        let text = doc.text().slice(..);
        // TODO only highlight the visual line that contains the cursor instead of the full visual line
        let primary_line = doc.selection(view.id).primary().cursor_line(text);

        // The secondary_lines do contain the primary_line, it doesn't matter
        // as the else-if clause in the loop later won't test for the
        // secondary_lines if primary_line == line.
        // It's used inside a loop so the collect isn't needless:
        // https://github.com/rust-lang/rust-clippy/issues/6164
        #[allow(clippy::needless_collect)]
        let secondary_lines: Vec<_> = doc
            .selection(view.id)
            .iter()
            .map(|range| range.cursor_line(text))
            .collect();

        let primary_style = theme.get("ui.cursorline.primary");
        let secondary_style = theme.get("ui.cursorline.secondary");
        let viewport = view.area;

        let line_decoration = move |renderer: &mut TextRenderer, pos: LinePos| {
            let area = Rect::new(viewport.x, viewport.y + pos.visual_line, viewport.width, 1);
            if primary_line == pos.doc_line {
                renderer.surface.set_style(area, primary_style);
            } else if secondary_lines.binary_search(&pos.doc_line).is_ok() {
                renderer.surface.set_style(area, secondary_style);
            }
        };

        Box::new(line_decoration)
    }

    /// Apply the highlighting on the columns where a cursor is active
    pub fn highlight_cursorcolumn(
        doc: &Document,
        view: &View,
        surface: &mut Surface,
        theme: &Theme,
        viewport: Rect,
        text_annotations: &TextAnnotations,
    ) {
        let text = doc.text().slice(..);

        // Manual fallback behaviour:
        // ui.cursorcolumn.{p/s} -> ui.cursorcolumn -> ui.cursorline.{p/s}
        let primary_style = theme
            .try_get_exact("ui.cursorcolumn.primary")
            .or_else(|| theme.try_get_exact("ui.cursorcolumn"))
            .unwrap_or_else(|| theme.get("ui.cursorline.primary"));
        let secondary_style = theme
            .try_get_exact("ui.cursorcolumn.secondary")
            .or_else(|| theme.try_get_exact("ui.cursorcolumn"))
            .unwrap_or_else(|| theme.get("ui.cursorline.secondary"));

        let inner_area = view.inner_area(doc);

        let selection = doc.selection(view.id);
        let primary = selection.primary();
        let text_format = doc.text_format(viewport.width, None);
        for range in selection.iter() {
            let is_primary = primary == *range;
            let cursor = range.cursor(text);

            let Position { col, .. } =
                visual_offset_from_block(text, cursor, cursor, &text_format, text_annotations).0;

            // if the cursor is horizontally in the view
            if col >= view.offset.horizontal_offset
                && inner_area.width > (col - view.offset.horizontal_offset) as u16
            {
                let area = Rect::new(
                    inner_area.x + (col - view.offset.horizontal_offset) as u16,
                    view.area.y,
                    1,
                    view.area.height,
                );
                if is_primary {
                    surface.set_style(area, primary_style)
                } else {
                    surface.set_style(area, secondary_style)
                }
            }
        }
    }

    /// Handle events by looking them up in `self.keymaps`. Returns None
    /// if event was handled (a command was executed or a subkeymap was
    /// activated). Only KeymapResult::{NotFound, Cancelled} is returned
    /// otherwise.
    fn handle_keymap_event(
        &mut self,
        mode: Mode,
        cxt: &mut commands::Context,
        event: KeyEvent,
    ) -> Option<KeymapResult> {
        let mut last_mode = mode;
        self.pseudo_pending.extend(self.keymaps.pending());
        let key_result = self.keymaps.get(mode, event);
        cxt.editor.autoinfo = self.keymaps.sticky().map(|node| node.infobox());

        let mut execute_command = |command: &commands::MappableCommand| {
            command.execute(cxt);
            let current_mode = cxt.editor.mode();
            match (last_mode, current_mode) {
                (Mode::Normal, Mode::Insert) => {
                    // HAXX: if we just entered insert mode from normal, clear key buf
                    // and record the command that got us into this mode.

                    // how we entered insert mode is important, and we should track that so
                    // we can repeat the side effect.
                    self.last_insert.0 = command.clone();
                    self.last_insert.1.clear();

                    commands::signature_help_impl(cxt, commands::SignatureHelpInvoked::Automatic);
                }
                (Mode::Insert, Mode::Normal) => {
                    // if exiting insert mode, remove completion
                    self.completion = None;

                    // TODO: Use an on_mode_change hook to remove signature help
                    cxt.jobs.callback(async {
                        let call: job::Callback =
                            Callback::EditorCompositor(Box::new(|_editor, compositor| {
                                compositor.remove(SignatureHelp::ID);
                            }));
                        Ok(call)
                    });
                }
                _ => (),
            }
            last_mode = current_mode;
        };

        match &key_result {
            KeymapResult::Matched(command) => {
                execute_command(command);
            }
            KeymapResult::Pending(node) => cxt.editor.autoinfo = Some(node.infobox()),
            KeymapResult::MatchedSequence(commands) => {
                for command in commands {
                    execute_command(command);
                }
            }
            KeymapResult::NotFound | KeymapResult::Cancelled(_) => return Some(key_result),
        }
        None
    }

    fn insert_mode(&mut self, cx: &mut commands::Context, event: KeyEvent) {
        if let Some(keyresult) = self.handle_keymap_event(Mode::Insert, cx, event) {
            match keyresult {
                KeymapResult::NotFound => {
                    if let Some(ch) = event.char() {
                        commands::insert::insert_char(cx, ch)
                    }
                }
                KeymapResult::Cancelled(pending) => {
                    for ev in pending {
                        match ev.char() {
                            Some(ch) => commands::insert::insert_char(cx, ch),
                            None => {
                                if let KeymapResult::Matched(command) =
                                    self.keymaps.get(Mode::Insert, ev)
                                {
                                    command.execute(cx);
                                }
                            }
                        }
                    }
                }
                _ => unreachable!(),
            }
        }
    }

    fn command_mode(&mut self, mode: Mode, cxt: &mut commands::Context, event: KeyEvent) {
        match (event, cxt.editor.count) {
            // count handling
            (key!(i @ '0'), Some(_)) | (key!(i @ '1'..='9'), _) => {
                let i = i.to_digit(10).unwrap() as usize;
                cxt.editor.count =
                    std::num::NonZeroUsize::new(cxt.editor.count.map_or(i, |c| c.get() * 10 + i));
            }
            // special handling for repeat operator
            (key!('.'), _) if self.keymaps.pending().is_empty() => {
                for _ in 0..cxt.editor.count.map_or(1, NonZeroUsize::into) {
                    // first execute whatever put us into insert mode
                    self.last_insert.0.execute(cxt);
                    // then replay the inputs
                    for key in self.last_insert.1.clone() {
                        match key {
                            InsertEvent::Key(key) => self.insert_mode(cxt, key),
                            InsertEvent::CompletionApply(compl) => {
                                let (view, doc) = current!(cxt.editor);

                                doc.restore(view);

                                let text = doc.text().slice(..);
                                let cursor = doc.selection(view.id).primary().cursor(text);

                                let shift_position =
                                    |pos: usize| -> usize { pos + cursor - compl.trigger_offset };

                                let tx = Transaction::change(
                                    doc.text(),
                                    compl.changes.iter().cloned().map(|(start, end, t)| {
                                        (shift_position(start), shift_position(end), t)
                                    }),
                                );
                                doc.apply(&tx, view.id);
                            }
                            InsertEvent::TriggerCompletion => {
                                let (_, doc) = current!(cxt.editor);
                                doc.savepoint();
                            }
                        }
                    }
                }
                cxt.editor.count = None;
            }
            _ => {
                // set the count
                cxt.count = cxt.editor.count;
                // TODO: edge case: 0j -> reset to 1
                // if this fails, count was Some(0)
                // debug_assert!(cxt.count != 0);

                // set the register
                cxt.register = cxt.editor.selected_register.take();

                self.handle_keymap_event(mode, cxt, event);
                if self.keymaps.pending().is_empty() {
                    cxt.editor.count = None
                }
            }
        }
    }

    pub fn set_completion(
        &mut self,
        editor: &mut Editor,
        items: Vec<helix_lsp::lsp::CompletionItem>,
        offset_encoding: helix_lsp::OffsetEncoding,
        start_offset: usize,
        trigger_offset: usize,
        size: Rect,
    ) {
        let mut completion =
            Completion::new(editor, items, offset_encoding, start_offset, trigger_offset);

        if completion.is_empty() {
            // skip if we got no completion results
            return;
        }

        // Immediately initialize a savepoint
        doc_mut!(editor).savepoint();

        editor.last_completion = None;
        self.last_insert.1.push(InsertEvent::TriggerCompletion);

        // TODO : propagate required size on resize to completion too
        completion.required_size((size.width, size.height));
        self.completion = Some(completion);
    }

    pub fn clear_completion(&mut self, editor: &mut Editor) {
        self.completion = None;

        // Clear any savepoints
        let doc = doc_mut!(editor);
        doc.savepoint = None;
        editor.clear_idle_timer(); // don't retrigger
    }

    pub fn handle_idle_timeout(&mut self, cx: &mut commands::Context) -> EventResult {
        if let Some(completion) = &mut self.completion {
            return if completion.ensure_item_resolved(cx) {
                EventResult::Consumed(None)
            } else {
                EventResult::Ignored(None)
            };
        }

        if cx.editor.mode != Mode::Insert || !cx.editor.config().auto_completion {
            return EventResult::Ignored(None);
        }

        crate::commands::insert::idle_completion(cx);

        EventResult::Consumed(None)
    }
}

impl EditorView {
    fn handle_mouse_event(
        &mut self,
        event: &MouseEvent,
        cxt: &mut commands::Context,
    ) -> EventResult {
        let config = cxt.editor.config();
        let MouseEvent {
            kind,
            row,
            column,
            modifiers,
            ..
        } = *event;

        let pos_and_view = |editor: &Editor, row, column| {
            editor.tree.views().find_map(|(view, _focus)| {
                view.pos_at_screen_coords(&editor.documents[&view.doc], row, column, true)
                    .map(|pos| (pos, view.id))
            })
        };

        let gutter_coords_and_view = |editor: &Editor, row, column| {
            editor.tree.views().find_map(|(view, _focus)| {
                view.gutter_coords_at_screen_coords(row, column)
                    .map(|coords| (coords, view.id))
            })
        };

        match kind {
            MouseEventKind::Down(MouseButton::Left) => {
                let editor = &mut cxt.editor;

                if let Some((pos, view_id)) = pos_and_view(editor, row, column) {
                    let doc = doc_mut!(editor, &view!(editor, view_id).doc);

                    if modifiers == KeyModifiers::ALT {
                        let selection = doc.selection(view_id).clone();
                        doc.set_selection(view_id, selection.push(Range::point(pos)));
                    } else {
                        doc.set_selection(view_id, Selection::point(pos));
                    }

                    editor.focus(view_id);
                    editor.ensure_cursor_in_view(view_id);

                    return EventResult::Consumed(None);
                }

                if let Some((coords, view_id)) = gutter_coords_and_view(editor, row, column) {
                    editor.focus(view_id);

                    let (view, doc) = current!(cxt.editor);

                    let path = match doc.path() {
                        Some(path) => path.clone(),
                        None => return EventResult::Ignored(None),
                    };

                    if let Some(char_idx) =
                        view.pos_at_visual_coords(doc, coords.row as u16, coords.col as u16, true)
                    {
                        let line = doc.text().char_to_line(char_idx);
                        commands::dap_toggle_breakpoint_impl(cxt, path, line);
                        return EventResult::Consumed(None);
                    }
                }

                EventResult::Ignored(None)
            }

            MouseEventKind::Drag(MouseButton::Left) => {
                let (view, doc) = current!(cxt.editor);

                let pos = match view.pos_at_screen_coords(doc, row, column, true) {
                    Some(pos) => pos,
                    None => return EventResult::Ignored(None),
                };

                let mut selection = doc.selection(view.id).clone();
                let primary = selection.primary_mut();
                *primary = primary.put_cursor(doc.text().slice(..), pos, true);
                doc.set_selection(view.id, selection);
                let view_id = view.id;
                cxt.editor.ensure_cursor_in_view(view_id);
                EventResult::Consumed(None)
            }

            MouseEventKind::ScrollUp | MouseEventKind::ScrollDown => {
                let current_view = cxt.editor.tree.focus;

                let direction = match event.kind {
                    MouseEventKind::ScrollUp => Direction::Backward,
                    MouseEventKind::ScrollDown => Direction::Forward,
                    _ => unreachable!(),
                };

                match pos_and_view(cxt.editor, row, column) {
                    Some((_, view_id)) => cxt.editor.tree.focus = view_id,
                    None => return EventResult::Ignored(None),
                }

                let offset = config.scroll_lines.unsigned_abs();
                commands::scroll(cxt, offset, direction);

                cxt.editor.tree.focus = current_view;
                cxt.editor.ensure_cursor_in_view(current_view);

                EventResult::Consumed(None)
            }

            MouseEventKind::Up(MouseButton::Left) => {
                if !config.middle_click_paste {
                    return EventResult::Ignored(None);
                }

                let (view, doc) = current!(cxt.editor);

                if doc
                    .selection(view.id)
                    .primary()
                    .slice(doc.text().slice(..))
                    .len_chars()
                    <= 1
                {
                    return EventResult::Ignored(None);
                }

                commands::MappableCommand::yank_main_selection_to_primary_clipboard.execute(cxt);

                EventResult::Consumed(None)
            }

            MouseEventKind::Up(MouseButton::Right) => {
                if let Some((coords, view_id)) = gutter_coords_and_view(cxt.editor, row, column) {
                    cxt.editor.focus(view_id);

                    let (view, doc) = current!(cxt.editor);
                    if let Some(pos) =
                        view.pos_at_visual_coords(doc, coords.row as u16, coords.col as u16, true)
                    {
                        doc.set_selection(view_id, Selection::point(pos));
                        if modifiers == KeyModifiers::ALT {
                            commands::MappableCommand::dap_edit_log.execute(cxt);
                        } else {
                            commands::MappableCommand::dap_edit_condition.execute(cxt);
                        }

                        return EventResult::Consumed(None);
                    }
                }

                EventResult::Ignored(None)
            }

            MouseEventKind::Up(MouseButton::Middle) => {
                let editor = &mut cxt.editor;
                if !config.middle_click_paste {
                    return EventResult::Ignored(None);
                }

                if modifiers == KeyModifiers::ALT {
                    commands::MappableCommand::replace_selections_with_primary_clipboard
                        .execute(cxt);

                    return EventResult::Consumed(None);
                }

                if let Some((pos, view_id)) = pos_and_view(editor, row, column) {
                    let doc = doc_mut!(editor, &view!(editor, view_id).doc);
                    doc.set_selection(view_id, Selection::point(pos));
                    cxt.editor.focus(view_id);
                    commands::MappableCommand::paste_primary_clipboard_before.execute(cxt);

                    return EventResult::Consumed(None);
                }

                EventResult::Ignored(None)
            }

            _ => EventResult::Ignored(None),
        }
    }
}

impl Component for EditorView {
    fn handle_event(
        &mut self,
        event: &Event,
        context: &mut crate::compositor::Context,
    ) -> EventResult {
        if let Some(explore) = self.explorer.as_mut() {
            if let EventResult::Consumed(callback) = explore.handle_event(event, context) {
                return EventResult::Consumed(callback);
            }
        }
        let mut cx = commands::Context {
            editor: context.editor,
            count: None,
            register: None,
            callback: None,
            on_next_key_callback: None,
            jobs: context.jobs,
        };

        match event {
            Event::Paste(contents) => {
                cx.count = cx.editor.count;
                commands::paste_bracketed_value(&mut cx, contents.clone());
                cx.editor.count = None;

                let config = cx.editor.config();
                let mode = cx.editor.mode();
                let (view, doc) = current!(cx.editor);
                view.ensure_cursor_in_view(doc, config.scrolloff);

                // Store a history state if not in insert mode. Otherwise wait till we exit insert
                // to include any edits to the paste in the history state.
                if mode != Mode::Insert {
                    doc.append_changes_to_history(view);
                }

                EventResult::Consumed(None)
            }
            Event::Resize(_width, _height) => {
                // Ignore this event, we handle resizing just before rendering to screen.
                // Handling it here but not re-rendering will cause flashing
                EventResult::Consumed(None)
            }
            Event::Key(mut key) => {
                cx.editor.reset_idle_timer();
                canonicalize_key(&mut key);

                // clear status
                cx.editor.status_msg = None;

                let mode = cx.editor.mode();
                let (view, _) = current!(cx.editor);
                let focus = view.id;

                if let Some(on_next_key) = self.on_next_key.take() {
                    // if there's a command waiting input, do that first
                    on_next_key(&mut cx, key);
                } else {
                    match mode {
                        Mode::Insert => {
                            // let completion swallow the event if necessary
                            let mut consumed = false;
                            if let Some(completion) = &mut self.completion {
                                // use a fake context here
                                let mut cx = Context {
                                    editor: cx.editor,
                                    jobs: cx.jobs,
                                    scroll: None,
                                };
                                let res = completion.handle_event(event, &mut cx);

                                if let EventResult::Consumed(callback) = res {
                                    consumed = true;

                                    if callback.is_some() {
                                        // assume close_fn
                                        self.clear_completion(cx.editor);
                                    }
                                }
                            }

                            // if completion didn't take the event, we pass it onto commands
                            if !consumed {
                                if let Some(compl) = cx.editor.last_completion.take() {
                                    self.last_insert.1.push(InsertEvent::CompletionApply(compl));
                                }

                                self.insert_mode(&mut cx, key);

                                // record last_insert key
                                self.last_insert.1.push(InsertEvent::Key(key));

                                // lastly we recalculate completion
                                if let Some(completion) = &mut self.completion {
                                    completion.update(&mut cx);
                                    if completion.is_empty() {
                                        self.clear_completion(cx.editor);
                                    }
                                }
                            }
                        }
                        mode => self.command_mode(mode, &mut cx, key),
                    }
                }

                self.on_next_key = cx.on_next_key_callback.take();
                match self.on_next_key {
                    Some(_) => self.pseudo_pending.push(key),
                    None => self.pseudo_pending.clear(),
                }

                // appease borrowck
                let callback = cx.callback.take();

                // if the command consumed the last view, skip the render.
                // on the next loop cycle the Application will then terminate.
                if cx.editor.should_close() {
                    return EventResult::Ignored(None);
                }

                // if the focused view still exists and wasn't closed
                if cx.editor.tree.contains(focus) {
                    let config = cx.editor.config();
                    let mode = cx.editor.mode();
                    let view = view_mut!(cx.editor, focus);
                    let doc = doc_mut!(cx.editor, &view.doc);

                    view.ensure_cursor_in_view(doc, config.scrolloff);

                    // Store a history state if not in insert mode. This also takes care of
                    // committing changes when leaving insert mode.
                    if mode != Mode::Insert {
                        doc.append_changes_to_history(view);
                    }
                }

                EventResult::Consumed(callback)
            }

            Event::Mouse(event) => self.handle_mouse_event(event, &mut cx),
            Event::IdleTimeout => self.handle_idle_timeout(&mut cx),
            Event::FocusGained => EventResult::Ignored(None),
            Event::FocusLost => {
                if context.editor.config().auto_save {
                    if let Err(e) = commands::typed::write_all_impl(context, false, false) {
                        context.editor.set_error(format!("{}", e));
                    }
                }
                EventResult::Consumed(None)
            }
        }
    }

    fn render(&mut self, area: Rect, surface: &mut Surface, cx: &mut Context) {
        // clear with background color
        surface.set_style(area, cx.editor.theme.get("ui.background"));
        let config = cx.editor.config();

<<<<<<< HEAD
        // if the terminal size suddenly changed, we need to trigger a resize
        let editor_area = area.clip_bottom(1);

        let editor_area = if let Some(explorer) = &self.explorer {
            let explorer_column_width = if explorer.content.is_opened() {
                explorer.content.column_width().saturating_add(2)
            } else {
                0
            };
            // For future developer:
            // We should have a Dock trait that allows a component to dock to the top/left/bottom/right
            // of another component.
            match config.explorer.position {
                ExplorerPosition::Overlay => editor_area,
                ExplorerPosition::Left => editor_area.clip_left(explorer_column_width),
                ExplorerPosition::Right => editor_area.clip_right(explorer_column_width),
            }
        } else {
            editor_area
        };
        cx.editor.resize(editor_area); // -1 from bottom for commandline

        if let Some(explorer) = self.explorer.as_mut() {
            if !explorer.content.is_focus() {
                if let Some(position) = config.explorer.is_embed() {
                    explorer.content.render_embed(area, surface, cx, &position);
                }
            }
=======
        // check if bufferline should be rendered
        use helix_view::editor::BufferLine;
        let use_bufferline = match config.bufferline {
            BufferLine::Always => true,
            BufferLine::Multiple if cx.editor.documents.len() > 1 => true,
            _ => false,
        };

        // -1 for commandline and -1 for bufferline
        let mut editor_area = area.clip_bottom(1);
        if use_bufferline {
            editor_area = editor_area.clip_top(1);
        }

        // if the terminal size suddenly changed, we need to trigger a resize
        cx.editor.resize(editor_area);

        if use_bufferline {
            Self::render_bufferline(cx.editor, area.with_height(1), surface);
>>>>>>> 715c4b24
        }

        for (view, is_focused) in cx.editor.tree.views() {
            let doc = cx.editor.document(view.doc).unwrap();
            self.render_view(cx.editor, doc, view, area, surface, is_focused);
        }

        if config.auto_info {
            if let Some(mut info) = cx.editor.autoinfo.take() {
                info.render(area, surface, cx);
                cx.editor.autoinfo = Some(info)
            }
        }

        let key_width = 15u16; // for showing pending keys
        let mut status_msg_width = 0;

        // render status msg
        if let Some((status_msg, severity)) = &cx.editor.status_msg {
            status_msg_width = status_msg.width();
            use helix_view::editor::Severity;
            let style = if *severity == Severity::Error {
                cx.editor.theme.get("error")
            } else {
                cx.editor.theme.get("ui.text")
            };

            surface.set_string(
                area.x,
                area.y + area.height.saturating_sub(1),
                status_msg,
                style,
            );
        }

        if area.width.saturating_sub(status_msg_width as u16) > key_width {
            let mut disp = String::new();
            if let Some(count) = cx.editor.count {
                disp.push_str(&count.to_string())
            }
            for key in self.keymaps.pending() {
                disp.push_str(&key.key_sequence_format());
            }
            for key in &self.pseudo_pending {
                disp.push_str(&key.key_sequence_format());
            }
            let style = cx.editor.theme.get("ui.text");
            let macro_width = if cx.editor.macro_recording.is_some() {
                3
            } else {
                0
            };
            surface.set_string(
                area.x + area.width.saturating_sub(key_width + macro_width),
                area.y + area.height.saturating_sub(1),
                disp.get(disp.len().saturating_sub(key_width as usize)..)
                    .unwrap_or(&disp),
                style,
            );
            if let Some((reg, _)) = cx.editor.macro_recording {
                let disp = format!("[{}]", reg);
                let style = style
                    .fg(helix_view::graphics::Color::Yellow)
                    .add_modifier(Modifier::BOLD);
                surface.set_string(
                    area.x + area.width.saturating_sub(3),
                    area.y + area.height.saturating_sub(1),
                    &disp,
                    style,
                );
            }
        }

        if let Some(completion) = self.completion.as_mut() {
            completion.render(area, surface, cx);
        }

        if let Some(explore) = self.explorer.as_mut() {
            if explore.content.is_focus() {
                if let Some(position) = config.explorer.is_embed() {
                    explore.content.render_embed(area, surface, cx, &position);
                } else {
                    explore.render(area, surface, cx);
                }
            }
        }
    }

    fn cursor(&self, _area: Rect, editor: &Editor) -> (Option<Position>, CursorKind) {
        if let Some(explore) = &self.explorer {
            if explore.content.is_focus() {
                if editor.config().explorer.is_overlay() {
                    return explore.cursor(_area, editor);
                }
                let cursor = explore.content.cursor(_area, editor);
                if cursor.0.is_some() {
                    return cursor;
                }
            }
        }
        match editor.cursor() {
            // All block cursors are drawn manually
            (pos, CursorKind::Block) => (pos, CursorKind::Hidden),
            cursor => cursor,
        }
    }
}

fn canonicalize_key(key: &mut KeyEvent) {
    if let KeyEvent {
        code: KeyCode::Char(_),
        modifiers: _,
    } = key
    {
        key.modifiers.remove(KeyModifiers::SHIFT)
    }
}<|MERGE_RESOLUTION|>--- conflicted
+++ resolved
@@ -4,14 +4,11 @@
     job::{self, Callback},
     key,
     keymap::{KeymapResult, Keymaps},
-<<<<<<< HEAD
-    ui::{overlay::Overlay, Completion, Explorer, ProgressSpinners},
-=======
     ui::{
         document::{render_document, LinePos, TextRenderer, TranslatedPosition},
-        Completion, ProgressSpinners,
+        overlay::Overlay,
+        Completion, Explorer, ProgressSpinners,
     },
->>>>>>> 715c4b24
 };
 
 use helix_core::{
@@ -25,13 +22,8 @@
     visual_offset_from_block, Position, Range, Selection, Transaction,
 };
 use helix_view::{
-<<<<<<< HEAD
-    document::Mode,
+    document::{Mode, SCRATCH_BUFFER_NAME},
     editor::{CompleteAction, CursorShapeConfig, ExplorerPosition},
-=======
-    document::{Mode, SCRATCH_BUFFER_NAME},
-    editor::{CompleteAction, CursorShapeConfig},
->>>>>>> 715c4b24
     graphics::{Color, CursorKind, Modifier, Rect, Style},
     input::{KeyEvent, MouseButton, MouseEvent, MouseEventKind},
     keyboard::{KeyCode, KeyModifiers},
@@ -1351,9 +1343,21 @@
         surface.set_style(area, cx.editor.theme.get("ui.background"));
         let config = cx.editor.config();
 
-<<<<<<< HEAD
-        // if the terminal size suddenly changed, we need to trigger a resize
         let editor_area = area.clip_bottom(1);
+
+        // check if bufferline should be rendered
+        use helix_view::editor::BufferLine;
+        let use_bufferline = match config.bufferline {
+            BufferLine::Always => true,
+            BufferLine::Multiple if cx.editor.documents.len() > 1 => true,
+            _ => false,
+        };
+
+        let editor_area = if use_bufferline {
+            editor_area.clip_top(1)
+        } else {
+            editor_area
+        };
 
         let editor_area = if let Some(explorer) = &self.explorer {
             let explorer_column_width = if explorer.content.is_opened() {
@@ -1372,7 +1376,9 @@
         } else {
             editor_area
         };
-        cx.editor.resize(editor_area); // -1 from bottom for commandline
+
+        // if the terminal size suddenly changed, we need to trigger a resize
+        cx.editor.resize(editor_area);
 
         if let Some(explorer) = self.explorer.as_mut() {
             if !explorer.content.is_focus() {
@@ -1380,27 +1386,10 @@
                     explorer.content.render_embed(area, surface, cx, &position);
                 }
             }
-=======
-        // check if bufferline should be rendered
-        use helix_view::editor::BufferLine;
-        let use_bufferline = match config.bufferline {
-            BufferLine::Always => true,
-            BufferLine::Multiple if cx.editor.documents.len() > 1 => true,
-            _ => false,
-        };
-
-        // -1 for commandline and -1 for bufferline
-        let mut editor_area = area.clip_bottom(1);
-        if use_bufferline {
-            editor_area = editor_area.clip_top(1);
-        }
-
-        // if the terminal size suddenly changed, we need to trigger a resize
-        cx.editor.resize(editor_area);
+        }
 
         if use_bufferline {
             Self::render_bufferline(cx.editor, area.with_height(1), surface);
->>>>>>> 715c4b24
         }
 
         for (view, is_focused) in cx.editor.tree.views() {
