mod completion;
mod document;
pub(crate) mod editor;
mod explorer;
mod fuzzy_match;
mod info;
pub mod lsp;
mod markdown;
pub mod menu;
pub mod overlay;
mod picker;
pub mod popup;
mod prompt;
mod spinner;
mod statusline;
mod text;
<<<<<<< HEAD
mod tree;
=======
mod text_decorations;
>>>>>>> 786c8c8b

use crate::compositor::{Component, Compositor};
use crate::filter_picker_entry;
use crate::job::{self, Callback};
pub use completion::Completion;
pub use editor::EditorView;
pub use explorer::Explorer;
pub use markdown::Markdown;
pub use menu::Menu;
pub use picker::{DynamicPicker, FileLocation, FilePicker, Picker};
pub use popup::Popup;
pub use prompt::{Prompt, PromptEvent};
pub use spinner::{ProgressSpinners, Spinner};
pub use text::Text;
pub use tree::{TreeOp, TreeView, TreeViewItem};

use helix_core::regex::Regex;
use helix_core::regex::RegexBuilder;
use helix_view::Editor;

use std::path::PathBuf;

pub fn prompt(
    cx: &mut crate::commands::Context,
    prompt: std::borrow::Cow<'static, str>,
    history_register: Option<char>,
    completion_fn: impl FnMut(&Editor, &str) -> Vec<prompt::Completion> + 'static,
    callback_fn: impl FnMut(&mut crate::compositor::Context, &str, PromptEvent) + 'static,
) {
    let mut prompt = Prompt::new(prompt, history_register, completion_fn, callback_fn);
    // Calculate the initial completion
    prompt.recalculate_completion(cx.editor);
    cx.push_layer(Box::new(prompt));
}

pub fn prompt_with_input(
    cx: &mut crate::commands::Context,
    prompt: std::borrow::Cow<'static, str>,
    input: String,
    history_register: Option<char>,
    completion_fn: impl FnMut(&Editor, &str) -> Vec<prompt::Completion> + 'static,
    callback_fn: impl FnMut(&mut crate::compositor::Context, &str, PromptEvent) + 'static,
) {
    let prompt = Prompt::new(prompt, history_register, completion_fn, callback_fn)
        .with_line(input, cx.editor);
    cx.push_layer(Box::new(prompt));
}

pub fn regex_prompt(
    cx: &mut crate::commands::Context,
    prompt: std::borrow::Cow<'static, str>,
    history_register: Option<char>,
    completion_fn: impl FnMut(&Editor, &str) -> Vec<prompt::Completion> + 'static,
    fun: impl Fn(&mut Editor, Regex, PromptEvent) + 'static,
) {
    let (view, doc) = current!(cx.editor);
    let doc_id = view.doc;
    let snapshot = doc.selection(view.id).clone();
    let offset_snapshot = view.offset;
    let config = cx.editor.config();

    let mut prompt = Prompt::new(
        prompt,
        history_register,
        completion_fn,
        move |cx: &mut crate::compositor::Context, input: &str, event: PromptEvent| {
            match event {
                PromptEvent::Abort => {
                    let (view, doc) = current!(cx.editor);
                    doc.set_selection(view.id, snapshot.clone());
                    view.offset = offset_snapshot;
                }
                PromptEvent::Update | PromptEvent::Validate => {
                    // skip empty input
                    if input.is_empty() {
                        return;
                    }

                    let case_insensitive = if config.search.smart_case {
                        !input.chars().any(char::is_uppercase)
                    } else {
                        false
                    };

                    match RegexBuilder::new(input)
                        .case_insensitive(case_insensitive)
                        .multi_line(true)
                        .build()
                    {
                        Ok(regex) => {
                            let (view, doc) = current!(cx.editor);

                            // revert state to what it was before the last update
                            doc.set_selection(view.id, snapshot.clone());

                            if event == PromptEvent::Validate {
                                // Equivalent to push_jump to store selection just before jump
                                view.jumps.push((doc_id, snapshot.clone()));
                            }

                            fun(cx.editor, regex, event);

                            let (view, doc) = current!(cx.editor);
                            view.ensure_cursor_in_view(doc, config.scrolloff);
                        }
                        Err(err) => {
                            let (view, doc) = current!(cx.editor);
                            doc.set_selection(view.id, snapshot.clone());
                            view.offset = offset_snapshot;

                            if event == PromptEvent::Validate {
                                let callback = async move {
                                    let call: job::Callback = Callback::EditorCompositor(Box::new(
                                        move |_editor: &mut Editor, compositor: &mut Compositor| {
                                            let contents = Text::new(format!("{}", err));
                                            let size = compositor.size();
                                            let mut popup = Popup::new("invalid-regex", contents)
                                                .position(Some(helix_core::Position::new(
                                                    size.height as usize - 2, // 2 = statusline + commandline
                                                    0,
                                                )))
                                                .auto_close(true);
                                            popup.required_size((size.width, size.height));

                                            compositor.replace_or_push("invalid-regex", popup);
                                        },
                                    ));
                                    Ok(call)
                                };

                                cx.jobs.callback(callback);
                            } else {
                                // Update
                                // TODO: mark command line as error
                            }
                        }
                    }
                }
            }
        },
    );
    // Calculate initial completion
    prompt.recalculate_completion(cx.editor);
    // prompt
    cx.push_layer(Box::new(prompt));
}

pub fn file_picker(root: PathBuf, config: &helix_view::editor::Config) -> FilePicker<PathBuf> {
    use ignore::{types::TypesBuilder, WalkBuilder};
    use std::time::Instant;

    let now = Instant::now();

    let dedup_symlinks = config.file_picker.deduplicate_links;
    let absolute_root = root.canonicalize().unwrap_or_else(|_| root.clone());

    let mut walk_builder = WalkBuilder::new(&root);
    walk_builder
        .hidden(config.file_picker.hidden)
        .parents(config.file_picker.parents)
        .ignore(config.file_picker.ignore)
        .follow_links(config.file_picker.follow_symlinks)
        .git_ignore(config.file_picker.git_ignore)
        .git_global(config.file_picker.git_global)
        .git_exclude(config.file_picker.git_exclude)
        .max_depth(config.file_picker.max_depth)
        .filter_entry(move |entry| filter_picker_entry(entry, &absolute_root, dedup_symlinks));

    // We want to exclude files that the editor can't handle yet
    let mut type_builder = TypesBuilder::new();
    type_builder
        .add(
            "compressed",
            "*.{zip,gz,bz2,zst,lzo,sz,tgz,tbz2,lz,lz4,lzma,lzo,z,Z,xz,7z,rar,cab}",
        )
        .expect("Invalid type definition");
    type_builder.negate("all");
    let excluded_types = type_builder
        .build()
        .expect("failed to build excluded_types");
    walk_builder.types(excluded_types);

    // We want files along with their modification date for sorting
    let files = walk_builder.build().filter_map(|entry| {
        let entry = entry.ok()?;
        // This is faster than entry.path().is_dir() since it uses cached fs::Metadata fetched by ignore/walkdir
        if entry.file_type()?.is_file() {
            Some(entry.into_path())
        } else {
            None
        }
    });

    // Cap the number of files if we aren't in a git project, preventing
    // hangs when using the picker in your home directory
    let mut files: Vec<PathBuf> = if root.join(".git").exists() {
        files.collect()
    } else {
        // const MAX: usize = 8192;
        const MAX: usize = 100_000;
        files.take(MAX).collect()
    };
    files.sort();

    log::debug!("file_picker init {:?}", Instant::now().duration_since(now));

    FilePicker::new(
        files,
        root,
        move |cx, path: &PathBuf, action| {
            if let Err(e) = cx.editor.open(path, action) {
                let err = if let Some(err) = e.source() {
                    format!("{}", err)
                } else {
                    format!("unable to open \"{}\"", path.display())
                };
                cx.editor.set_error(err);
            }
        },
        |_editor, path| Some((path.clone().into(), None)),
    )
}

pub mod completers {
    use crate::ui::prompt::Completion;
    use fuzzy_matcher::skim::SkimMatcherV2 as Matcher;
    use fuzzy_matcher::FuzzyMatcher;
    use helix_view::document::SCRATCH_BUFFER_NAME;
    use helix_view::theme;
    use helix_view::{editor::Config, Editor};
    use once_cell::sync::Lazy;
    use std::borrow::Cow;
    use std::cmp::Reverse;

    pub type Completer = fn(&Editor, &str) -> Vec<Completion>;

    pub fn none(_editor: &Editor, _input: &str) -> Vec<Completion> {
        Vec::new()
    }

    pub fn buffer(editor: &Editor, input: &str) -> Vec<Completion> {
        let mut names: Vec<_> = editor
            .documents
            .values()
            .map(|doc| {
                let name = doc
                    .relative_path()
                    .map(|p| p.display().to_string())
                    .unwrap_or_else(|| String::from(SCRATCH_BUFFER_NAME));
                ((0..), Cow::from(name))
            })
            .collect();

        let matcher = Matcher::default();

        let mut matches: Vec<_> = names
            .into_iter()
            .filter_map(|(_range, name)| {
                matcher.fuzzy_match(&name, input).map(|score| (name, score))
            })
            .collect();

        matches.sort_unstable_by_key(|(_file, score)| Reverse(*score));
        names = matches.into_iter().map(|(name, _)| ((0..), name)).collect();

        names
    }

    pub fn theme(_editor: &Editor, input: &str) -> Vec<Completion> {
        let mut names = theme::Loader::read_names(&helix_loader::config_dir().join("themes"));
        for rt_dir in helix_loader::runtime_dirs() {
            names.extend(theme::Loader::read_names(&rt_dir.join("themes")));
        }
        names.push("default".into());
        names.push("base16_default".into());
        names.sort();
        names.dedup();

        let mut names: Vec<_> = names
            .into_iter()
            .map(|name| ((0..), Cow::from(name)))
            .collect();

        let matcher = Matcher::default();

        let mut matches: Vec<_> = names
            .into_iter()
            .filter_map(|(_range, name)| {
                matcher.fuzzy_match(&name, input).map(|score| (name, score))
            })
            .collect();

        matches.sort_unstable_by(|(name1, score1), (name2, score2)| {
            (Reverse(*score1), name1).cmp(&(Reverse(*score2), name2))
        });
        names = matches.into_iter().map(|(name, _)| ((0..), name)).collect();

        names
    }

    /// Recursive function to get all keys from this value and add them to vec
    fn get_keys(value: &serde_json::Value, vec: &mut Vec<String>, scope: Option<&str>) {
        if let Some(map) = value.as_object() {
            for (key, value) in map.iter() {
                let key = match scope {
                    Some(scope) => format!("{}.{}", scope, key),
                    None => key.clone(),
                };
                get_keys(value, vec, Some(&key));
                if !value.is_object() {
                    vec.push(key);
                }
            }
        }
    }

    pub fn setting(_editor: &Editor, input: &str) -> Vec<Completion> {
        static KEYS: Lazy<Vec<String>> = Lazy::new(|| {
            let mut keys = Vec::new();
            let json = serde_json::json!(Config::default());
            get_keys(&json, &mut keys, None);
            keys
        });

        let matcher = Matcher::default();

        let mut matches: Vec<_> = KEYS
            .iter()
            .filter_map(|name| matcher.fuzzy_match(name, input).map(|score| (name, score)))
            .collect();

        matches.sort_unstable_by_key(|(_file, score)| Reverse(*score));
        matches
            .into_iter()
            .map(|(name, _)| ((0..), name.into()))
            .collect()
    }

    pub fn filename(editor: &Editor, input: &str) -> Vec<Completion> {
        filename_impl(editor, input, |entry| {
            let is_dir = entry.file_type().map_or(false, |entry| entry.is_dir());

            if is_dir {
                FileMatch::AcceptIncomplete
            } else {
                FileMatch::Accept
            }
        })
    }

    pub fn language(editor: &Editor, input: &str) -> Vec<Completion> {
        let matcher = Matcher::default();

        let text: String = "text".into();

        let language_ids = editor
            .syn_loader
            .language_configs()
            .map(|config| &config.language_id)
            .chain(std::iter::once(&text));

        let mut matches: Vec<_> = language_ids
            .filter_map(|language_id| {
                matcher
                    .fuzzy_match(language_id, input)
                    .map(|score| (language_id, score))
            })
            .collect();

        matches.sort_unstable_by(|(language1, score1), (language2, score2)| {
            (Reverse(*score1), language1).cmp(&(Reverse(*score2), language2))
        });

        matches
            .into_iter()
            .map(|(language, _score)| ((0..), language.clone().into()))
            .collect()
    }

    pub fn lsp_workspace_command(editor: &Editor, input: &str) -> Vec<Completion> {
        let matcher = Matcher::default();

        let (_, doc) = current_ref!(editor);

        let language_server = match doc.language_server() {
            Some(language_server) => language_server,
            None => {
                return vec![];
            }
        };

        let options = match &language_server.capabilities().execute_command_provider {
            Some(options) => options,
            None => {
                return vec![];
            }
        };

        let mut matches: Vec<_> = options
            .commands
            .iter()
            .filter_map(|command| {
                matcher
                    .fuzzy_match(command, input)
                    .map(|score| (command, score))
            })
            .collect();

        matches.sort_unstable_by(|(command1, score1), (command2, score2)| {
            (Reverse(*score1), command1).cmp(&(Reverse(*score2), command2))
        });

        matches
            .into_iter()
            .map(|(command, _score)| ((0..), command.clone().into()))
            .collect()
    }

    pub fn directory(editor: &Editor, input: &str) -> Vec<Completion> {
        filename_impl(editor, input, |entry| {
            let is_dir = entry.file_type().map_or(false, |entry| entry.is_dir());

            if is_dir {
                FileMatch::Accept
            } else {
                FileMatch::Reject
            }
        })
    }

    #[derive(Copy, Clone, PartialEq, Eq)]
    enum FileMatch {
        /// Entry should be ignored
        Reject,
        /// Entry is usable but can't be the end (for instance if the entry is a directory and we
        /// try to match a file)
        AcceptIncomplete,
        /// Entry is usable and can be the end of the match
        Accept,
    }

    // TODO: we could return an iter/lazy thing so it can fetch as many as it needs.
    fn filename_impl<F>(_editor: &Editor, input: &str, filter_fn: F) -> Vec<Completion>
    where
        F: Fn(&ignore::DirEntry) -> FileMatch,
    {
        // Rust's filename handling is really annoying.

        use ignore::WalkBuilder;
        use std::path::Path;

        let is_tilde = input == "~";
        let path = helix_core::path::expand_tilde(Path::new(input));

        let (dir, file_name) = if input.ends_with(std::path::MAIN_SEPARATOR) {
            (path, None)
        } else {
            let is_period = (input.ends_with((format!("{}.", std::path::MAIN_SEPARATOR)).as_str())
                && input.len() > 2)
                || input == ".";
            let file_name = if is_period {
                Some(String::from("."))
            } else {
                path.file_name()
                    .and_then(|file| file.to_str().map(|path| path.to_owned()))
            };

            let path = if is_period {
                path
            } else {
                match path.parent() {
                    Some(path) if !path.as_os_str().is_empty() => path.to_path_buf(),
                    // Path::new("h")'s parent is Some("")...
                    _ => std::env::current_dir().expect("couldn't determine current directory"),
                }
            };

            (path, file_name)
        };

        let end = input.len()..;

        let mut files: Vec<_> = WalkBuilder::new(&dir)
            .hidden(false)
            .follow_links(false) // We're scanning over depth 1
            .max_depth(Some(1))
            .build()
            .filter_map(|file| {
                file.ok().and_then(|entry| {
                    let fmatch = filter_fn(&entry);

                    if fmatch == FileMatch::Reject {
                        return None;
                    }

                    //let is_dir = entry.file_type().map_or(false, |entry| entry.is_dir());

                    let path = entry.path();
                    let mut path = if is_tilde {
                        // if it's a single tilde an absolute path is displayed so that when `TAB` is pressed on
                        // one of the directories the tilde will be replaced with a valid path not with a relative
                        // home directory name.
                        // ~ -> <TAB> -> /home/user
                        // ~/ -> <TAB> -> ~/first_entry
                        path.to_path_buf()
                    } else {
                        path.strip_prefix(&dir).unwrap_or(path).to_path_buf()
                    };

                    if fmatch == FileMatch::AcceptIncomplete {
                        path.push("");
                    }

                    let path = path.to_str()?.to_owned();
                    Some((end.clone(), Cow::from(path)))
                })
            }) // TODO: unwrap or skip
            .filter(|(_, path)| !path.is_empty()) // TODO
            .collect();

        // if empty, return a list of dirs and files in current dir
        if let Some(file_name) = file_name {
            let matcher = Matcher::default();

            // inefficient, but we need to calculate the scores, filter out None, then sort.
            let mut matches: Vec<_> = files
                .into_iter()
                .filter_map(|(_range, file)| {
                    matcher
                        .fuzzy_match(&file, &file_name)
                        .map(|score| (file, score))
                })
                .collect();

            let range = (input.len().saturating_sub(file_name.len()))..;

            matches.sort_unstable_by(|(file1, score1), (file2, score2)| {
                (Reverse(*score1), file1).cmp(&(Reverse(*score2), file2))
            });

            files = matches
                .into_iter()
                .map(|(file, _)| (range.clone(), file))
                .collect();

            // TODO: complete to longest common match
        } else {
            files.sort_unstable_by(|(_, path1), (_, path2)| path1.cmp(path2));
        }

        files
    }
}<|MERGE_RESOLUTION|>--- conflicted
+++ resolved
@@ -14,11 +14,8 @@
 mod spinner;
 mod statusline;
 mod text;
-<<<<<<< HEAD
 mod tree;
-=======
 mod text_decorations;
->>>>>>> 786c8c8b
 
 use crate::compositor::{Component, Compositor};
 use crate::filter_picker_entry;
