use crate::{
    compositor::{Component, Compositor, Context, Event, EventResult},
    ctrl, key, shift,
    ui::{self, fuzzy_match::FuzzyQuery, EditorView},
};
use futures_util::future::BoxFuture;
use tui::{
    buffer::Buffer as Surface,
    layout::Constraint,
    text::{Span, Spans},
    widgets::{Block, BorderType, Borders, Cell, Table},
};

use fuzzy_matcher::skim::SkimMatcherV2 as Matcher;
use tui::widgets::Widget;

use std::cmp::{self, Ordering};
use std::{collections::HashMap, io::Read, path::PathBuf};

use crate::ui::{Prompt, PromptEvent};
use helix_core::{movement::Direction, unicode::segmentation::UnicodeSegmentation, Position};
use helix_view::{
    editor::Action,
    graphics::{CursorKind, Margin, Modifier, Rect},
    theme::Style,
    Document, DocumentId, Editor,
};

use super::{menu::Item, overlay::Overlay};

pub const MIN_AREA_WIDTH_FOR_PREVIEW: u16 = 72;
/// Biggest file size to preview in bytes
pub const MAX_FILE_SIZE_FOR_PREVIEW: u64 = 10 * 1024 * 1024;

#[derive(PartialEq, Eq, Hash)]
pub enum PathOrId {
    Id(DocumentId),
    Path(PathBuf),
}

impl PathOrId {
    fn get_canonicalized(self) -> std::io::Result<Self> {
        use PathOrId::*;
        Ok(match self {
            Path(path) => Path(helix_core::path::get_canonicalized_path(&path)?),
            Id(id) => Id(id),
        })
    }
}

impl From<PathBuf> for PathOrId {
    fn from(v: PathBuf) -> Self {
        Self::Path(v)
    }
}

impl From<DocumentId> for PathOrId {
    fn from(v: DocumentId) -> Self {
        Self::Id(v)
    }
}

/// File path and range of lines (used to align and highlight lines)
pub type FileLocation = (PathOrId, Option<(usize, usize)>);

pub struct FilePicker<T: Item> {
    picker: Picker<T>,
    pub truncate_start: bool,
    /// Caches paths to documents
    preview_cache: HashMap<PathBuf, CachedPreview>,
    read_buffer: Vec<u8>,
    /// Given an item in the picker, return the file path and line number to display.
    file_fn: Box<dyn Fn(&Editor, &T) -> Option<FileLocation>>,
}

pub enum CachedPreview {
    Document(Box<Document>),
    Binary,
    LargeFile,
    NotFound,
}

// We don't store this enum in the cache so as to avoid lifetime constraints
// from borrowing a document already opened in the editor.
pub enum Preview<'picker, 'editor> {
    Cached(&'picker CachedPreview),
    EditorDocument(&'editor Document),
}

impl Preview<'_, '_> {
    fn document(&self) -> Option<&Document> {
        match self {
            Preview::EditorDocument(doc) => Some(doc),
            Preview::Cached(CachedPreview::Document(doc)) => Some(doc),
            _ => None,
        }
    }

    /// Alternate text to show for the preview.
    fn placeholder(&self) -> &str {
        match *self {
            Self::EditorDocument(_) => "<File preview>",
            Self::Cached(preview) => match preview {
                CachedPreview::Document(_) => "<File preview>",
                CachedPreview::Binary => "<Binary file>",
                CachedPreview::LargeFile => "<File too large to preview>",
                CachedPreview::NotFound => "<File not found>",
            },
        }
    }
}

impl<T: Item> FilePicker<T> {
    pub fn new(
        options: Vec<T>,
        editor_data: T::Data,
        callback_fn: impl Fn(&mut Context, &T, Action) + 'static,
        preview_fn: impl Fn(&Editor, &T) -> Option<FileLocation> + 'static,
    ) -> Self {
        let truncate_start = true;
        let mut picker = Picker::new(options, editor_data, callback_fn);
        picker.truncate_start = truncate_start;

        Self {
            picker,
            truncate_start,
            preview_cache: HashMap::new(),
            read_buffer: Vec::with_capacity(1024),
            file_fn: Box::new(preview_fn),
        }
    }

    pub fn truncate_start(mut self, truncate_start: bool) -> Self {
        self.truncate_start = truncate_start;
        self.picker.truncate_start = truncate_start;
        self
    }

    fn current_file(&self, editor: &Editor) -> Option<FileLocation> {
        self.picker
            .selection()
            .and_then(|current| (self.file_fn)(editor, current))
            .and_then(|(path_or_id, line)| path_or_id.get_canonicalized().ok().zip(Some(line)))
    }

    /// Get (cached) preview for a given path. If a document corresponding
    /// to the path is already open in the editor, it is used instead.
    fn get_preview<'picker, 'editor>(
        &'picker mut self,
        path_or_id: PathOrId,
        editor: &'editor Editor,
    ) -> Preview<'picker, 'editor> {
        match path_or_id {
            PathOrId::Path(path) => {
                let path = &path;
                if let Some(doc) = editor.document_by_path(path) {
                    return Preview::EditorDocument(doc);
                }

                if self.preview_cache.contains_key(path) {
                    return Preview::Cached(&self.preview_cache[path]);
                }

                let data = std::fs::File::open(path).and_then(|file| {
                    let metadata = file.metadata()?;
                    // Read up to 1kb to detect the content type
                    let n = file.take(1024).read_to_end(&mut self.read_buffer)?;
                    let content_type = content_inspector::inspect(&self.read_buffer[..n]);
                    self.read_buffer.clear();
                    Ok((metadata, content_type))
                });
                let preview = data
                    .map(
                        |(metadata, content_type)| match (metadata.len(), content_type) {
                            (_, content_inspector::ContentType::BINARY) => CachedPreview::Binary,
                            (size, _) if size > MAX_FILE_SIZE_FOR_PREVIEW => {
                                CachedPreview::LargeFile
                            }
                            _ => {
                                // TODO: enable syntax highlighting; blocked by async rendering
                                Document::open(path, None, None)
                                    .map(|doc| CachedPreview::Document(Box::new(doc)))
                                    .unwrap_or(CachedPreview::NotFound)
                            }
                        },
                    )
                    .unwrap_or(CachedPreview::NotFound);
                self.preview_cache.insert(path.to_owned(), preview);
                Preview::Cached(&self.preview_cache[path])
            }
            PathOrId::Id(id) => {
                let doc = editor.documents.get(&id).unwrap();
                Preview::EditorDocument(doc)
            }
        }
    }

    fn handle_idle_timeout(&mut self, cx: &mut Context) -> EventResult {
        // Try to find a document in the cache
        let doc = self
            .current_file(cx.editor)
            .and_then(|(path, _range)| match path {
                PathOrId::Id(doc_id) => Some(doc_mut!(cx.editor, &doc_id)),
                PathOrId::Path(path) => match self.preview_cache.get_mut(&path) {
                    Some(CachedPreview::Document(doc)) => Some(doc),
                    _ => None,
                },
            });

        // Then attempt to highlight it if it has no language set
        if let Some(doc) = doc {
            if doc.language_config().is_none() {
                let loader = cx.editor.syn_loader.clone();
                doc.detect_language(loader);
            }
        }

        EventResult::Consumed(None)
    }
}

impl<T: Item + 'static> Component for FilePicker<T> {
    fn render(&mut self, area: Rect, surface: &mut Surface, cx: &mut Context) {
        // +---------+ +---------+
        // |prompt   | |preview  |
        // +---------+ |         |
        // |picker   | |         |
        // |         | |         |
        // +---------+ +---------+

        let render_preview = self.picker.show_preview && area.width > MIN_AREA_WIDTH_FOR_PREVIEW;
        // -- Render the frame:
        // clear area
        let background = cx.editor.theme.get("ui.background");
        let text = cx.editor.theme.get("ui.text");
        surface.clear_with(area, background);

        let picker_width = if render_preview {
            area.width / 2
        } else {
            area.width
        };

        let picker_area = area.with_width(picker_width);
        self.picker.render(picker_area, surface, cx);

        if !render_preview {
            return;
        }

        let preview_area = area.clip_left(picker_width);

        // don't like this but the lifetime sucks
        let block = Block::default().borders(Borders::ALL);

        // calculate the inner area inside the box
        let inner = block.inner(preview_area);
        // 1 column gap on either side
        let margin = Margin::horizontal(1);
        let inner = inner.inner(&margin);
        block.render(preview_area, surface);

        if let Some((path, range)) = self.current_file(cx.editor) {
            let preview = self.get_preview(path, cx.editor);
            let doc = match preview.document() {
                Some(doc) => doc,
                None => {
                    let alt_text = preview.placeholder();
                    let x = inner.x + inner.width.saturating_sub(alt_text.len() as u16) / 2;
                    let y = inner.y + inner.height / 2;
                    surface.set_stringn(x, y, alt_text, inner.width as usize, text);
                    return;
                }
            };

            // align to middle
            let first_line = range
                .map(|(start, end)| {
                    let height = end.saturating_sub(start) + 1;
                    let middle = start + (height.saturating_sub(1) / 2);
                    middle.saturating_sub(inner.height as usize / 2).min(start)
                })
                .unwrap_or(0);

            let offset = Position::new(first_line, 0);

            let mut highlights =
                EditorView::doc_syntax_highlights(doc, offset, area.height, &cx.editor.theme);
            for spans in EditorView::doc_diagnostics_highlights(doc, &cx.editor.theme) {
                if spans.is_empty() {
                    continue;
                }
                highlights = Box::new(helix_core::syntax::merge(highlights, spans));
            }
            EditorView::render_text_highlights(
                doc,
                offset,
                inner,
                surface,
                &cx.editor.theme,
                highlights,
                &cx.editor.config(),
            );

            // highlight the line
            if let Some((start, end)) = range {
                let offset = start.saturating_sub(first_line) as u16;
                surface.set_style(
                    Rect::new(
                        inner.x,
                        inner.y + offset,
                        inner.width,
                        (end.saturating_sub(start) as u16 + 1)
                            .min(inner.height.saturating_sub(offset)),
                    ),
                    cx.editor
                        .theme
                        .try_get("ui.highlight")
                        .unwrap_or_else(|| cx.editor.theme.get("ui.selection")),
                );
            }
        }
    }

    fn handle_event(&mut self, event: &Event, ctx: &mut Context) -> EventResult {
        if let Event::IdleTimeout = event {
            return self.handle_idle_timeout(ctx);
        }
        // TODO: keybinds for scrolling preview
        self.picker.handle_event(event, ctx)
    }

    fn cursor(&self, area: Rect, ctx: &Editor) -> (Option<Position>, CursorKind) {
        self.picker.cursor(area, ctx)
    }

    fn required_size(&mut self, (width, height): (u16, u16)) -> Option<(u16, u16)> {
        let picker_width = if width > MIN_AREA_WIDTH_FOR_PREVIEW {
            width / 2
        } else {
            width
        };
        self.picker.required_size((picker_width, height))?;
        Some((width, height))
    }
}

#[derive(PartialEq, Eq, Debug)]
struct PickerMatch {
    score: i64,
    index: usize,
    len: usize,
}

impl PickerMatch {
    fn key(&self) -> impl Ord {
        (cmp::Reverse(self.score), self.len, self.index)
    }
}

impl PartialOrd for PickerMatch {
    fn partial_cmp(&self, other: &Self) -> Option<Ordering> {
        Some(self.cmp(other))
    }
}

impl Ord for PickerMatch {
    fn cmp(&self, other: &Self) -> Ordering {
        self.key().cmp(&other.key())
    }
}

pub struct Picker<T: Item> {
    options: Vec<T>,
    editor_data: T::Data,
    // filter: String,
    matcher: Box<Matcher>,
    matches: Vec<PickerMatch>,

    /// Current height of the completions box
    completion_height: u16,

    cursor: usize,
    // pattern: String,
    prompt: Prompt,
    previous_pattern: String,
    /// Whether to truncate the start (default true)
    pub truncate_start: bool,
    /// Whether to show the preview panel (default true)
    show_preview: bool,
    /// Constraints for tabular formatting
    widths: Vec<Constraint>,

    callback_fn: Box<dyn Fn(&mut Context, &T, Action)>,
}

impl<T: Item> Picker<T> {
    pub fn new(
        options: Vec<T>,
        editor_data: T::Data,
        callback_fn: impl Fn(&mut Context, &T, Action) + 'static,
    ) -> Self {
        let prompt = Prompt::new(
            "".into(),
            None,
            ui::completers::none,
            |_editor: &mut Context, _pattern: &str, _event: PromptEvent| {},
        );

        let n = options
            .first()
            .map(|option| option.format(&editor_data).cells.len())
            .unwrap_or_default();
        let max_lens = options.iter().fold(vec![0; n], |mut acc, option| {
            let row = option.format(&editor_data);
            // maintain max for each column
            for (acc, cell) in acc.iter_mut().zip(row.cells.iter()) {
                let width = cell.content.width();
                if width > *acc {
                    *acc = width;
                }
            }
            acc
        });
        let widths = max_lens
            .into_iter()
            .map(|len| Constraint::Length(len as u16))
            .collect();

        let mut picker = Self {
            options,
            editor_data,
            matcher: Box::new(Matcher::default()),
            matches: Vec::new(),
            cursor: 0,
            prompt,
            previous_pattern: String::new(),
            truncate_start: true,
            show_preview: true,
            callback_fn: Box::new(callback_fn),
            completion_height: 0,
            widths,
        };

        // scoring on empty input:
        // TODO: just reuse score()
        picker
            .matches
            .extend(picker.options.iter().enumerate().map(|(index, option)| {
                let text = option.filter_text(&picker.editor_data);
                PickerMatch {
                    index,
                    score: 0,
                    len: text.chars().count(),
                }
            }));

        picker
    }

    pub fn score(&mut self) {
        let pattern = self.prompt.line();

        if pattern == &self.previous_pattern {
            return;
        }

        if pattern.is_empty() {
            // Fast path for no pattern.
            self.matches.clear();
            self.matches
                .extend(self.options.iter().enumerate().map(|(index, option)| {
                    let text = option.filter_text(&self.editor_data);
                    PickerMatch {
                        index,
                        score: 0,
                        len: text.chars().count(),
                    }
                }));
        } else if pattern.starts_with(&self.previous_pattern) {
            let query = FuzzyQuery::new(pattern);
            // optimization: if the pattern is a more specific version of the previous one
            // then we can score the filtered set.
            self.matches.retain_mut(|pmatch| {
                let option = &self.options[pmatch.index];
                let text = option.sort_text(&self.editor_data);

                match query.fuzzy_match(&text, &self.matcher) {
                    Some(s) => {
                        // Update the score
                        pmatch.score = s;
                        true
                    }
                    None => false,
                }
            });

            self.matches.sort_unstable();
        } else {
            self.force_score();
        }

        // reset cursor position
        self.cursor = 0;
        let pattern = self.prompt.line();
        self.previous_pattern.clone_from(pattern);
    }

    pub fn force_score(&mut self) {
        let pattern = self.prompt.line();

        let query = FuzzyQuery::new(pattern);
        self.matches.clear();
        self.matches.extend(
            self.options
                .iter()
                .enumerate()
                .filter_map(|(index, option)| {
                    let text = option.filter_text(&self.editor_data);

                    query
                        .fuzzy_match(&text, &self.matcher)
                        .map(|score| PickerMatch {
                            index,
                            score,
                            len: text.chars().count(),
                        })
                }),
        );

        self.matches.sort_unstable();
    }

    /// Move the cursor by a number of lines, either down (`Forward`) or up (`Backward`)
    pub fn move_by(&mut self, amount: usize, direction: Direction) {
        let len = self.matches.len();

        if len == 0 {
            // No results, can't move.
            return;
        }

        match direction {
            Direction::Forward => {
                self.cursor = self.cursor.saturating_add(amount) % len;
            }
            Direction::Backward => {
                self.cursor = self.cursor.saturating_add(len).saturating_sub(amount) % len;
            }
        }
    }

    /// Move the cursor down by exactly one page. After the last page comes the first page.
    pub fn page_up(&mut self) {
        self.move_by(self.completion_height as usize, Direction::Backward);
    }

    /// Move the cursor up by exactly one page. After the first page comes the last page.
    pub fn page_down(&mut self) {
        self.move_by(self.completion_height as usize, Direction::Forward);
    }

    /// Move the cursor to the first entry
    pub fn to_start(&mut self) {
        self.cursor = 0;
    }

    /// Move the cursor to the last entry
    pub fn to_end(&mut self) {
        self.cursor = self.matches.len().saturating_sub(1);
    }

    pub fn selection(&self) -> Option<&T> {
        self.matches
            .get(self.cursor)
            .map(|pmatch| &self.options[pmatch.index])
    }

    pub fn toggle_preview(&mut self) {
        self.show_preview = !self.show_preview;
    }

    fn prompt_handle_event(&mut self, event: &Event, cx: &mut Context) -> EventResult {
        if let EventResult::Consumed(_) = self.prompt.handle_event(event, cx) {
            // TODO: recalculate only if pattern changed
            self.score();
        }
        EventResult::Consumed(None)
    }
}

// process:
// - read all the files into a list, maxed out at a large value
// - on input change:
//  - score all the names in relation to input

impl<T: Item + 'static> Component for Picker<T> {
    fn required_size(&mut self, viewport: (u16, u16)) -> Option<(u16, u16)> {
        self.completion_height = viewport.1.saturating_sub(4);
        Some(viewport)
    }

    fn handle_event(&mut self, event: &Event, cx: &mut Context) -> EventResult {
        let key_event = match event {
            Event::Key(event) => *event,
            Event::Paste(..) => return self.prompt_handle_event(event, cx),
            Event::Resize(..) => return EventResult::Consumed(None),
            _ => return EventResult::Ignored(None),
        };

        let close_fn = EventResult::Consumed(Some(Box::new(|compositor: &mut Compositor, _cx| {
            // remove the layer
            compositor.last_picker = compositor.pop();
        })));

        // So that idle timeout retriggers
        cx.editor.reset_idle_timer();

        match key_event {
            shift!(Tab) | key!(Up) | ctrl!('p') => {
                self.move_by(1, Direction::Backward);
            }
            key!(Tab) | key!(Down) | ctrl!('n') => {
                self.move_by(1, Direction::Forward);
            }
            key!(PageDown) | ctrl!('d') => {
                self.page_down();
            }
            key!(PageUp) | ctrl!('u') => {
                self.page_up();
            }
            key!(Home) => {
                self.to_start();
            }
            key!(End) => {
                self.to_end();
            }
            key!(Esc) | ctrl!('c') => {
                return close_fn;
            }
            key!(Enter) => {
                if let Some(option) = self.selection() {
                    (self.callback_fn)(cx, option, Action::Replace);
                }
                return close_fn;
            }
            ctrl!('s') => {
                if let Some(option) = self.selection() {
                    (self.callback_fn)(cx, option, Action::HorizontalSplit);
                }
                return close_fn;
            }
            ctrl!('v') => {
                if let Some(option) = self.selection() {
                    (self.callback_fn)(cx, option, Action::VerticalSplit);
                }
                return close_fn;
            }
            ctrl!('t') => {
                self.toggle_preview();
            }
            _ => {
                self.prompt_handle_event(event, cx);
            }
        }

        EventResult::Consumed(None)
    }

    fn render(&mut self, area: Rect, surface: &mut Surface, cx: &mut Context) {
        let text_style = cx.editor.theme.get("ui.text");
        let selected = cx.editor.theme.get("ui.text.focus");
<<<<<<< HEAD
        let highlighted = cx.editor.theme.get("special").add_modifier(Modifier::BOLD);
        let config = cx.editor.config();
=======
        let highlight_style = cx.editor.theme.get("special").add_modifier(Modifier::BOLD);
>>>>>>> b97eb497

        // -- Render the frame:
        // clear area
        let background = cx.editor.theme.get("ui.background");
        surface.clear_with(area, background);

        // don't like this but the lifetime sucks
        let block = Block::default().borders(Borders::ALL);

        // calculate the inner area inside the box
        let inner = block.inner(area);

        block.render(area, surface);

        // -- Render the input bar:

        let area = inner.clip_left(1).with_height(1);

        let count = format!("{}/{}", self.matches.len(), self.options.len());
        surface.set_stringn(
            (area.x + area.width).saturating_sub(count.len() as u16 + 1),
            area.y,
            &count,
            (count.len()).min(area.width as usize),
            text_style,
        );

        self.prompt.render(area, surface, cx);

        // -- Separator
        let sep_style = cx.editor.theme.get("ui.background.separator");
        let borders = BorderType::line_symbols(BorderType::Plain);
        for x in inner.left()..inner.right() {
            if let Some(cell) = surface.get_mut(x, inner.y + 1) {
                cell.set_symbol(borders.horizontal).set_style(sep_style);
            }
        }

        // -- Render the contents:
        // subtract area of prompt from top
        let inner = inner.clip_top(2);

        let rows = inner.height;
        let offset = self.cursor - (self.cursor % std::cmp::max(1, rows as usize));
        let cursor = self.cursor.saturating_sub(offset);

        let options = self
            .matches
            .iter()
            .skip(offset)
            .take(rows as usize)
            .map(|pmatch| &self.options[pmatch.index])
            .map(|option| option.format(&self.editor_data))
            .map(|mut row| {
                const TEMP_CELL_SEP: &str = " ";

                let line = row.cell_text().fold(String::new(), |mut s, frag| {
                    s.push_str(&frag);
                    s.push_str(TEMP_CELL_SEP);
                    s
                });

                // Items are filtered by using the text returned by menu::Item::filter_text
                // but we do highlighting here using the text in Row and therefore there
                // might be inconsistencies. This is the best we can do since only the
                // text in Row is displayed to the end user.
                let (_score, highlights) = FuzzyQuery::new(self.prompt.line())
                    .fuzzy_indicies(&line, &self.matcher)
                    .unwrap_or_default();

                let highlight_byte_ranges: Vec<_> = line
                    .char_indices()
                    .enumerate()
                    .filter_map(|(char_idx, (byte_offset, ch))| {
                        highlights
                            .contains(&char_idx)
                            .then(|| byte_offset..byte_offset + ch.len_utf8())
                    })
                    .collect();

                // The starting byte index of the current (iterating) cell
                let mut cell_start_byte_offset = 0;
                for cell in row.cells.iter_mut() {
                    let spans = match cell.content.lines.get(0) {
                        Some(s) => s,
                        None => continue,
                    };

<<<<<<< HEAD
            // When icons are enabled, they are placed as the first column,
            // so we do not want to truncate the start, and we have to offset
            // the highlights.
            let icons = if config.icons.enable && config.icons.picker {
                Some(&cx.editor.icons)
            } else {
                None
            };

            let (spans, found_icon) = option.label(&self.editor_data, icons);
            let (_score, highlights) = FuzzyQuery::new(self.prompt.line())
                .fuzzy_indicies(&String::from(&spans), &self.matcher)
                .unwrap_or_default();
            let idx_offset = if found_icon { 2 } else { 0 };

            let mut first_span = true;
            spans.0.into_iter().fold(inner, |pos, span| {
                let new_x = surface
                    .set_string_truncated(
                        pos.x,
                        pos.y + i as u16,
                        &span.content,
                        pos.width as usize,
                        |idx| {
                            if highlights.contains(&(idx + idx_offset)) {
                                highlighted.patch(span.style)
                            } else if is_active {
                                selected.patch(span.style)
=======
                    let mut cell_len = 0;

                    let graphemes_with_style: Vec<_> = spans
                        .0
                        .iter()
                        .flat_map(|span| {
                            span.content
                                .grapheme_indices(true)
                                .zip(std::iter::repeat(span.style))
                        })
                        .map(|((grapheme_byte_offset, grapheme), style)| {
                            cell_len += grapheme.len();
                            let start = cell_start_byte_offset;

                            let grapheme_byte_range =
                                grapheme_byte_offset..grapheme_byte_offset + grapheme.len();

                            if highlight_byte_ranges.iter().any(|hl_rng| {
                                hl_rng.start >= start + grapheme_byte_range.start
                                    && hl_rng.end <= start + grapheme_byte_range.end
                            }) {
                                (grapheme, style.patch(highlight_style))
>>>>>>> b97eb497
                            } else {
                                (grapheme, style)
                            }
<<<<<<< HEAD
                        },
                        true,
                        // Do not truncate the icons
                        if found_icon {
                            self.truncate_start && (!first_span)
                        } else {
                            self.truncate_start
                        },
                    )
                    .0;
                first_span = false;
                pos.clip_left(new_x - pos.x)
=======
                        })
                        .collect();

                    let mut span_list: Vec<(String, Style)> = Vec::new();
                    for (grapheme, style) in graphemes_with_style {
                        if span_list.last().map(|(_, sty)| sty) == Some(&style) {
                            let (string, _) = span_list.last_mut().unwrap();
                            string.push_str(grapheme);
                        } else {
                            span_list.push((String::from(grapheme), style))
                        }
                    }

                    let spans: Vec<Span> = span_list
                        .into_iter()
                        .map(|(string, style)| Span::styled(string, style))
                        .collect();
                    let spans: Spans = spans.into();
                    *cell = Cell::from(spans);

                    cell_start_byte_offset += cell_len + TEMP_CELL_SEP.len();
                }

                row
>>>>>>> b97eb497
            });

        let table = Table::new(options)
            .style(text_style)
            .highlight_style(selected)
            .highlight_symbol(" > ")
            .column_spacing(1)
            .widths(&self.widths);

        use tui::widgets::TableState;

        table.render_table(
            inner,
            surface,
            &mut TableState {
                offset: 0,
                selected: Some(cursor),
            },
        );
    }

    fn cursor(&self, area: Rect, editor: &Editor) -> (Option<Position>, CursorKind) {
        let block = Block::default().borders(Borders::ALL);
        // calculate the inner area inside the box
        let inner = block.inner(area);

        // prompt area
        let area = inner.clip_left(1).with_height(1);

        self.prompt.cursor(area, editor)
    }
}

/// Returns a new list of options to replace the contents of the picker
/// when called with the current picker query,
pub type DynQueryCallback<T> =
    Box<dyn Fn(String, &mut Editor) -> BoxFuture<'static, anyhow::Result<Vec<T>>>>;

/// A picker that updates its contents via a callback whenever the
/// query string changes. Useful for live grep, workspace symbols, etc.
pub struct DynamicPicker<T: ui::menu::Item + Send> {
    file_picker: FilePicker<T>,
    query_callback: DynQueryCallback<T>,
    query: String,
}

impl<T: ui::menu::Item + Send> DynamicPicker<T> {
    pub const ID: &'static str = "dynamic-picker";

    pub fn new(file_picker: FilePicker<T>, query_callback: DynQueryCallback<T>) -> Self {
        Self {
            file_picker,
            query_callback,
            query: String::new(),
        }
    }
}

impl<T: Item + Send + 'static> Component for DynamicPicker<T> {
    fn render(&mut self, area: Rect, surface: &mut Surface, cx: &mut Context) {
        self.file_picker.render(area, surface, cx);
    }

    fn handle_event(&mut self, event: &Event, cx: &mut Context) -> EventResult {
        let event_result = self.file_picker.handle_event(event, cx);
        let current_query = self.file_picker.picker.prompt.line();

        if !matches!(event, Event::IdleTimeout) || self.query == *current_query {
            return event_result;
        }

        self.query.clone_from(current_query);

        let new_options = (self.query_callback)(current_query.to_owned(), cx.editor);

        cx.jobs.callback(async move {
            let new_options = new_options.await?;
            let callback =
                crate::job::Callback::EditorCompositor(Box::new(move |editor, compositor| {
                    // Wrapping of pickers in overlay is done outside the picker code,
                    // so this is fragile and will break if wrapped in some other widget.
                    let picker = match compositor.find_id::<Overlay<DynamicPicker<T>>>(Self::ID) {
                        Some(overlay) => &mut overlay.content.file_picker.picker,
                        None => return,
                    };
                    picker.options = new_options;
                    picker.cursor = 0;
                    picker.force_score();
                    editor.reset_idle_timer();
                }));
            anyhow::Ok(callback)
        });
        EventResult::Consumed(None)
    }

    fn cursor(&self, area: Rect, ctx: &Editor) -> (Option<Position>, CursorKind) {
        self.file_picker.cursor(area, ctx)
    }

    fn required_size(&mut self, viewport: (u16, u16)) -> Option<(u16, u16)> {
        self.file_picker.required_size(viewport)
    }

    fn id(&self) -> Option<&'static str> {
        Some(Self::ID)
    }
}<|MERGE_RESOLUTION|>--- conflicted
+++ resolved
@@ -670,12 +670,7 @@
     fn render(&mut self, area: Rect, surface: &mut Surface, cx: &mut Context) {
         let text_style = cx.editor.theme.get("ui.text");
         let selected = cx.editor.theme.get("ui.text.focus");
-<<<<<<< HEAD
-        let highlighted = cx.editor.theme.get("special").add_modifier(Modifier::BOLD);
-        let config = cx.editor.config();
-=======
         let highlight_style = cx.editor.theme.get("special").add_modifier(Modifier::BOLD);
->>>>>>> b97eb497
 
         // -- Render the frame:
         // clear area
@@ -764,36 +759,6 @@
                         None => continue,
                     };
 
-<<<<<<< HEAD
-            // When icons are enabled, they are placed as the first column,
-            // so we do not want to truncate the start, and we have to offset
-            // the highlights.
-            let icons = if config.icons.enable && config.icons.picker {
-                Some(&cx.editor.icons)
-            } else {
-                None
-            };
-
-            let (spans, found_icon) = option.label(&self.editor_data, icons);
-            let (_score, highlights) = FuzzyQuery::new(self.prompt.line())
-                .fuzzy_indicies(&String::from(&spans), &self.matcher)
-                .unwrap_or_default();
-            let idx_offset = if found_icon { 2 } else { 0 };
-
-            let mut first_span = true;
-            spans.0.into_iter().fold(inner, |pos, span| {
-                let new_x = surface
-                    .set_string_truncated(
-                        pos.x,
-                        pos.y + i as u16,
-                        &span.content,
-                        pos.width as usize,
-                        |idx| {
-                            if highlights.contains(&(idx + idx_offset)) {
-                                highlighted.patch(span.style)
-                            } else if is_active {
-                                selected.patch(span.style)
-=======
                     let mut cell_len = 0;
 
                     let graphemes_with_style: Vec<_> = spans
@@ -816,24 +781,9 @@
                                     && hl_rng.end <= start + grapheme_byte_range.end
                             }) {
                                 (grapheme, style.patch(highlight_style))
->>>>>>> b97eb497
                             } else {
                                 (grapheme, style)
                             }
-<<<<<<< HEAD
-                        },
-                        true,
-                        // Do not truncate the icons
-                        if found_icon {
-                            self.truncate_start && (!first_span)
-                        } else {
-                            self.truncate_start
-                        },
-                    )
-                    .0;
-                first_span = false;
-                pos.clip_left(new_x - pos.x)
-=======
                         })
                         .collect();
 
@@ -858,7 +808,6 @@
                 }
 
                 row
->>>>>>> b97eb497
             });
 
         let table = Table::new(options)
