--- conflicted
+++ resolved
@@ -25,11 +25,7 @@
 impl ui::menu::Item for StackFrame {
     type Data = ();
 
-<<<<<<< HEAD
-    fn label_text(&self, _data: &Self::Data) -> Spans {
-=======
     fn format(&self, _data: &Self::Data) -> Row {
->>>>>>> b97eb497
         self.name.as_str().into() // TODO: include thread_states in the label
     }
 }
@@ -37,11 +33,7 @@
 impl ui::menu::Item for DebugTemplate {
     type Data = ();
 
-<<<<<<< HEAD
-    fn label_text(&self, _data: &Self::Data) -> Spans {
-=======
     fn format(&self, _data: &Self::Data) -> Row {
->>>>>>> b97eb497
         self.name.as_str().into()
     }
 }
@@ -49,11 +41,7 @@
 impl ui::menu::Item for Thread {
     type Data = ThreadStates;
 
-<<<<<<< HEAD
-    fn label_text(&self, thread_states: &Self::Data) -> Spans {
-=======
     fn format(&self, thread_states: &Self::Data) -> Row {
->>>>>>> b97eb497
         format!(
             "{} ({})",
             self.name,
