use futures_util::FutureExt;
use helix_lsp::{
    block_on,
    lsp::{self, CodeAction, CodeActionOrCommand, DiagnosticSeverity, NumberOrString, SymbolKind},
    util::{diagnostic_to_lsp_diagnostic, lsp_pos_to_pos, lsp_range_to_range, range_to_lsp_range},
    OffsetEncoding,
};
use tui::{text::Span, widgets::Row};

use super::{align_view, push_jump, Align, Context, Editor, Open};

use helix_core::{path, Selection};
<<<<<<< HEAD
use helix_view::{
    apply_transaction,
    document::Mode,
    editor::Action,
    icons::{self, Icon, Icons},
    theme::Style,
};
=======
use helix_view::{document::Mode, editor::Action, theme::Style};
>>>>>>> a20a96ab

use crate::{
    compositor::{self, Compositor},
    ui::{
        self, lsp::SignatureHelp, overlay::overlayed, DynamicPicker, FileLocation, FilePicker,
        Popup, PromptEvent,
    },
};

use std::{
    borrow::Cow, cmp::Ordering, collections::BTreeMap, fmt::Write, path::PathBuf, sync::Arc,
};

/// Gets the language server that is attached to a document, and
/// if it's not active displays a status message. Using this macro
/// in a context where the editor automatically queries the LSP
/// (instead of when the user explicitly does so via a keybind like
/// `gd`) will spam the "LSP inactive" status message confusingly.
#[macro_export]
macro_rules! language_server {
    ($editor:expr, $doc:expr) => {
        match $doc.language_server() {
            Some(language_server) => language_server,
            None => {
                $editor.set_status("Language server not active for current buffer");
                return;
            }
        }
    };
}

impl ui::menu::Item for lsp::Location {
    /// Current working directory.
    type Data = PathBuf;

    fn format<'a>(&self, cwdir: &Self::Data, _icons: Option<&'a Icons>) -> Row {
        // The preallocation here will overallocate a few characters since it will account for the
        // URL's scheme, which is not used most of the time since that scheme will be "file://".
        // Those extra chars will be used to avoid allocating when writing the line number (in the
        // common case where it has 5 digits or less, which should be enough for a cast majority
        // of usages).
        let mut res = String::with_capacity(self.uri.as_str().len());

        if self.uri.scheme() == "file" {
            // With the preallocation above and UTF-8 paths already, this closure will do one (1)
            // allocation, for `to_file_path`, else there will be two (2), with `to_string_lossy`.
            let mut write_path_to_res = || -> Option<()> {
                let path = self.uri.to_file_path().ok()?;
                res.push_str(&path.strip_prefix(cwdir).unwrap_or(&path).to_string_lossy());
                Some(())
            };
            write_path_to_res();
        } else {
            // Never allocates since we declared the string with this capacity already.
            res.push_str(self.uri.as_str());
        }

        // Most commonly, this will not allocate, especially on Unix systems where the root prefix
        // is a simple `/` and not `C:\` (with whatever drive letter)
        write!(&mut res, ":{}", self.range.start.line)
            .expect("Will only failed if allocating fail");
        res.into()
    }
}

impl ui::menu::Item for lsp::SymbolInformation {
    /// Path to currently focussed document
    type Data = Option<lsp::Url>;

    fn format<'a>(&self, current_doc_path: &Self::Data, icons: Option<&'a Icons>) -> Row {
        let icon =
            icons
                .and_then(|icons| icons.symbol_kind.as_ref())
                .and_then(|symbol_kind_icons| match self.kind {
                    SymbolKind::FILE => symbol_kind_icons.get("file"),
                    SymbolKind::MODULE => symbol_kind_icons.get("module"),
                    SymbolKind::NAMESPACE => symbol_kind_icons.get("namespace"),
                    SymbolKind::PACKAGE => symbol_kind_icons.get("package"),
                    SymbolKind::CLASS => symbol_kind_icons.get("class"),
                    SymbolKind::METHOD => symbol_kind_icons.get("method"),
                    SymbolKind::PROPERTY => symbol_kind_icons.get("property"),
                    SymbolKind::FIELD => symbol_kind_icons.get("field"),
                    SymbolKind::CONSTRUCTOR => symbol_kind_icons.get("constructor"),
                    SymbolKind::ENUM => symbol_kind_icons.get("enumeration"),
                    SymbolKind::INTERFACE => symbol_kind_icons.get("interface"),
                    SymbolKind::FUNCTION => symbol_kind_icons.get("function"),
                    SymbolKind::VARIABLE => symbol_kind_icons.get("variable"),
                    SymbolKind::CONSTANT => symbol_kind_icons.get("constant"),
                    SymbolKind::STRING => symbol_kind_icons.get("string"),
                    SymbolKind::NUMBER => symbol_kind_icons.get("number"),
                    SymbolKind::BOOLEAN => symbol_kind_icons.get("boolean"),
                    SymbolKind::ARRAY => symbol_kind_icons.get("array"),
                    SymbolKind::OBJECT => symbol_kind_icons.get("object"),
                    SymbolKind::KEY => symbol_kind_icons.get("key"),
                    SymbolKind::NULL => symbol_kind_icons.get("null"),
                    SymbolKind::ENUM_MEMBER => symbol_kind_icons.get("enum-member"),
                    SymbolKind::STRUCT => symbol_kind_icons.get("structure"),
                    SymbolKind::EVENT => symbol_kind_icons.get("event"),
                    SymbolKind::OPERATOR => symbol_kind_icons.get("operator"),
                    SymbolKind::TYPE_PARAMETER => symbol_kind_icons.get("type-parameter"),
                    _ => Some(&icons::BLANK_ICON),
                });

        if current_doc_path.as_ref() == Some(&self.location.uri) {
            if let Some(icon) = icon {
                Row::new::<Vec<Span>>(vec![icon.into(), self.name.as_str().into()])
            } else {
                self.name.as_str().into()
            }
        } else {
            let symbol_span: Span = match self.location.uri.to_file_path() {
                Ok(path) => {
                    let get_relative_path = path::get_relative_path(path.as_path());
                    format!("{} ({})", &self.name, get_relative_path.to_string_lossy()).into()
                }
                Err(_) => format!("{} ({})", &self.name, &self.location.uri).into(),
            };
            if let Some(icon) = icon {
                Row::new::<Vec<Span>>(vec![icon.into(), symbol_span])
            } else {
                Row::from(symbol_span)
            }
        }
    }
}

struct DiagnosticStyles {
    hint: Style,
    info: Style,
    warning: Style,
    error: Style,
}

struct PickerDiagnostic {
    url: lsp::Url,
    diag: lsp::Diagnostic,
}

impl ui::menu::Item for PickerDiagnostic {
    type Data = (DiagnosticStyles, DiagnosticsFormat);

    fn format<'a>(&self, (styles, format): &Self::Data, icons: Option<&'a Icons>) -> Row {
        let icon: Option<&'a Icon> =
            icons
                .zip(self.diag.severity)
                .map(|(icons, severity)| match severity {
                    DiagnosticSeverity::ERROR => &icons.diagnostic.error,
                    DiagnosticSeverity::WARNING => &icons.diagnostic.warning,
                    DiagnosticSeverity::HINT => &icons.diagnostic.hint,
                    DiagnosticSeverity::INFORMATION => &icons.diagnostic.info,
                    _ => &icons::BLANK_ICON,
                });

        let mut style = self
            .diag
            .severity
            .map(|s| match s {
                DiagnosticSeverity::HINT => styles.hint,
                DiagnosticSeverity::INFORMATION => styles.info,
                DiagnosticSeverity::WARNING => styles.warning,
                DiagnosticSeverity::ERROR => styles.error,
                _ => Style::default(),
            })
            .unwrap_or_default();

        // remove background as it is distracting in the picker list
        style.bg = None;

        let code: Cow<'_, str> = self
            .diag
            .code
            .as_ref()
            .map(|c| match c {
                NumberOrString::Number(n) => n.to_string().into(),
                NumberOrString::String(s) => s.as_str().into(),
            })
            .unwrap_or_default();

        let path = match format {
            DiagnosticsFormat::HideSourcePath => String::new(),
            DiagnosticsFormat::ShowSourcePath => {
                let path = path::get_truncated_path(self.url.path());
                format!("{}: ", path.to_string_lossy())
            }
        };

        if let Some(icon) = icon {
            Row::new(vec![
                icon.into(),
                Span::raw(path),
                Span::styled(&self.diag.message, style),
                Span::styled(code, style),
            ])
        } else {
            Row::new(vec![
                Span::raw(path),
                Span::styled(&self.diag.message, style),
                Span::styled(code, style),
            ])
        }
    }
}

fn location_to_file_location(location: &lsp::Location) -> FileLocation {
    let path = location.uri.to_file_path().unwrap();
    let line = Some((
        location.range.start.line as usize,
        location.range.end.line as usize,
    ));
    (path.into(), line)
}

// TODO: share with symbol picker(symbol.location)
fn jump_to_location(
    editor: &mut Editor,
    location: &lsp::Location,
    offset_encoding: OffsetEncoding,
    action: Action,
) {
    let (view, doc) = current!(editor);
    push_jump(view, doc);

    let path = match location.uri.to_file_path() {
        Ok(path) => path,
        Err(_) => {
            let err = format!("unable to convert URI to filepath: {}", location.uri);
            editor.set_error(err);
            return;
        }
    };
    match editor.open(&path, action) {
        Ok(_) => (),
        Err(err) => {
            let err = format!("failed to open path: {:?}: {:?}", location.uri, err);
            editor.set_error(err);
            return;
        }
    }
    let (view, doc) = current!(editor);
    let definition_pos = location.range.start;
    // TODO: convert inside server
    let new_pos = if let Some(new_pos) = lsp_pos_to_pos(doc.text(), definition_pos, offset_encoding)
    {
        new_pos
    } else {
        return;
    };
    doc.set_selection(view.id, Selection::point(new_pos));
    align_view(doc, view, Align::Center);
}

fn sym_picker(
    symbols: Vec<lsp::SymbolInformation>,
    current_path: Option<lsp::Url>,
    offset_encoding: OffsetEncoding,
    editor: &Editor,
) -> FilePicker<lsp::SymbolInformation> {
    // TODO: drop current_path comparison and instead use workspace: bool flag?
    FilePicker::new(
        symbols,
        current_path.clone(),
        editor.config().icons.picker().then(|| &editor.icons),
        move |cx, symbol, action| {
            let (view, doc) = current!(cx.editor);
            push_jump(view, doc);

            if current_path.as_ref() != Some(&symbol.location.uri) {
                let uri = &symbol.location.uri;
                let path = match uri.to_file_path() {
                    Ok(path) => path,
                    Err(_) => {
                        let err = format!("unable to convert URI to filepath: {}", uri);
                        cx.editor.set_error(err);
                        return;
                    }
                };
                if let Err(err) = cx.editor.open(&path, action) {
                    let err = format!("failed to open document: {}: {}", uri, err);
                    log::error!("{}", err);
                    cx.editor.set_error(err);
                    return;
                }
            }

            let (view, doc) = current!(cx.editor);

            if let Some(range) =
                lsp_range_to_range(doc.text(), symbol.location.range, offset_encoding)
            {
                // we flip the range so that the cursor sits on the start of the symbol
                // (for example start of the function).
                doc.set_selection(view.id, Selection::single(range.head, range.anchor));
                align_view(doc, view, Align::Center);
            }
        },
        move |_editor, symbol| Some(location_to_file_location(&symbol.location)),
    )
    .truncate_start(false)
}

#[derive(Copy, Clone, PartialEq)]
enum DiagnosticsFormat {
    ShowSourcePath,
    HideSourcePath,
}

fn diag_picker(
    cx: &Context,
    diagnostics: BTreeMap<lsp::Url, Vec<lsp::Diagnostic>>,
    current_path: Option<lsp::Url>,
    format: DiagnosticsFormat,
    offset_encoding: OffsetEncoding,
) -> FilePicker<PickerDiagnostic> {
    // TODO: drop current_path comparison and instead use workspace: bool flag?

    // flatten the map to a vec of (url, diag) pairs
    let mut flat_diag = Vec::new();
    for (url, diags) in diagnostics {
        flat_diag.reserve(diags.len());
        for diag in diags {
            flat_diag.push(PickerDiagnostic {
                url: url.clone(),
                diag,
            });
        }
    }

    let styles = DiagnosticStyles {
        hint: cx.editor.theme.get("hint"),
        info: cx.editor.theme.get("info"),
        warning: cx.editor.theme.get("warning"),
        error: cx.editor.theme.get("error"),
    };

    FilePicker::new(
        flat_diag,
        (styles, format),
        cx.editor.config().icons.picker().then(|| &cx.editor.icons),
        move |cx, PickerDiagnostic { url, diag }, action| {
            if current_path.as_ref() == Some(url) {
                let (view, doc) = current!(cx.editor);
                push_jump(view, doc);
            } else {
                let path = url.to_file_path().unwrap();
                cx.editor.open(&path, action).expect("editor.open failed");
            }

            let (view, doc) = current!(cx.editor);

            if let Some(range) = lsp_range_to_range(doc.text(), diag.range, offset_encoding) {
                // we flip the range so that the cursor sits on the start of the symbol
                // (for example start of the function).
                doc.set_selection(view.id, Selection::single(range.head, range.anchor));
                align_view(doc, view, Align::Center);
            }
        },
        move |_editor, PickerDiagnostic { url, diag }| {
            let location = lsp::Location::new(url.clone(), diag.range);
            Some(location_to_file_location(&location))
        },
    )
    .truncate_start(false)
}

pub fn symbol_picker(cx: &mut Context) {
    fn nested_to_flat(
        list: &mut Vec<lsp::SymbolInformation>,
        file: &lsp::TextDocumentIdentifier,
        symbol: lsp::DocumentSymbol,
    ) {
        #[allow(deprecated)]
        list.push(lsp::SymbolInformation {
            name: symbol.name,
            kind: symbol.kind,
            tags: symbol.tags,
            deprecated: symbol.deprecated,
            location: lsp::Location::new(file.uri.clone(), symbol.selection_range),
            container_name: None,
        });
        for child in symbol.children.into_iter().flatten() {
            nested_to_flat(list, file, child);
        }
    }
    let doc = doc!(cx.editor);

    let language_server = language_server!(cx.editor, doc);
    let current_url = doc.url();
    let offset_encoding = language_server.offset_encoding();

    let future = match language_server.document_symbols(doc.identifier()) {
        Some(future) => future,
        None => {
            cx.editor
                .set_error("Language server does not support document symbols");
            return;
        }
    };

    cx.callback(
        future,
        move |editor, compositor, response: Option<lsp::DocumentSymbolResponse>| {
            if let Some(symbols) = response {
                // lsp has two ways to represent symbols (flat/nested)
                // convert the nested variant to flat, so that we have a homogeneous list
                let symbols = match symbols {
                    lsp::DocumentSymbolResponse::Flat(symbols) => symbols,
                    lsp::DocumentSymbolResponse::Nested(symbols) => {
                        let doc = doc!(editor);
                        let mut flat_symbols = Vec::new();
                        for symbol in symbols {
                            nested_to_flat(&mut flat_symbols, &doc.identifier(), symbol)
                        }
                        flat_symbols
                    }
                };

                let picker = sym_picker(symbols, current_url, offset_encoding, editor);
                compositor.push(Box::new(overlayed(picker)))
            }
        },
    )
}

pub fn workspace_symbol_picker(cx: &mut Context) {
    let doc = doc!(cx.editor);
    let current_url = doc.url();
    let language_server = language_server!(cx.editor, doc);
    let offset_encoding = language_server.offset_encoding();
    let future = match language_server.workspace_symbols("".to_string()) {
        Some(future) => future,
        None => {
            cx.editor
                .set_error("Language server does not support workspace symbols");
            return;
        }
    };

    cx.callback(
        future,
        move |editor, compositor, response: Option<Vec<lsp::SymbolInformation>>| {
            let symbols = response.unwrap_or_default();
            let picker = sym_picker(symbols, current_url, offset_encoding, editor);
            let get_symbols = |query: String, editor: &mut Editor| {
                let doc = doc!(editor);
                let language_server = match doc.language_server() {
                    Some(s) => s,
                    None => {
                        // This should not generally happen since the picker will not
                        // even open in the first place if there is no server.
                        return async move { Err(anyhow::anyhow!("LSP not active")) }.boxed();
                    }
                };
                let symbol_request = match language_server.workspace_symbols(query) {
                    Some(future) => future,
                    None => {
                        // This should also not happen since the language server must have
                        // supported workspace symbols before to reach this block.
                        return async move {
                            Err(anyhow::anyhow!(
                                "Language server does not support workspace symbols"
                            ))
                        }
                        .boxed();
                    }
                };

                let future = async move {
                    let json = symbol_request.await?;
                    let response: Option<Vec<lsp::SymbolInformation>> =
                        serde_json::from_value(json)?;

                    Ok(response.unwrap_or_default())
                };
                future.boxed()
            };
            let dyn_picker = DynamicPicker::new(picker, Box::new(get_symbols));
            compositor.push(Box::new(overlayed(dyn_picker)))
        },
    )
}

pub fn diagnostics_picker(cx: &mut Context) {
    let doc = doc!(cx.editor);
    let language_server = language_server!(cx.editor, doc);
    if let Some(current_url) = doc.url() {
        let offset_encoding = language_server.offset_encoding();
        let diagnostics = cx
            .editor
            .diagnostics
            .get(&current_url)
            .cloned()
            .unwrap_or_default();
        let picker = diag_picker(
            cx,
            [(current_url.clone(), diagnostics)].into(),
            Some(current_url),
            DiagnosticsFormat::HideSourcePath,
            offset_encoding,
        );
        cx.push_layer(Box::new(overlayed(picker)));
    }
}

pub fn workspace_diagnostics_picker(cx: &mut Context) {
    let doc = doc!(cx.editor);
    let language_server = language_server!(cx.editor, doc);
    let current_url = doc.url();
    let offset_encoding = language_server.offset_encoding();
    let diagnostics = cx.editor.diagnostics.clone();
    let picker = diag_picker(
        cx,
        diagnostics,
        current_url,
        DiagnosticsFormat::ShowSourcePath,
        offset_encoding,
    );
    cx.push_layer(Box::new(overlayed(picker)));
}

impl ui::menu::Item for lsp::CodeActionOrCommand {
    type Data = ();
    fn format<'a>(&self, _data: &Self::Data, _icons: Option<&'a Icons>) -> Row {
        match self {
            lsp::CodeActionOrCommand::CodeAction(action) => action.title.as_str().into(),
            lsp::CodeActionOrCommand::Command(command) => command.title.as_str().into(),
        }
    }
}

/// Determines the category of the `CodeAction` using the `CodeAction::kind` field.
/// Returns a number that represent these categories.
/// Categories with a lower number should be displayed first.
///
///
/// While the `kind` field is defined as open ended in the LSP spec (any value may be used)
/// in practice a closed set of common values (mostly suggested in the LSP spec) are used.
/// VSCode displays each of these categories seperatly (seperated by a heading in the codeactions picker)
/// to make them easier to navigate. Helix does not display these  headings to the user.
/// However it does sort code actions by their categories to achieve the same order as the VScode picker,
/// just without the headings.
///
/// The order used here is modeled after the [vscode sourcecode](https://github.com/microsoft/vscode/blob/eaec601dd69aeb4abb63b9601a6f44308c8d8c6e/src/vs/editor/contrib/codeAction/browser/codeActionWidget.ts>)
fn action_category(action: &CodeActionOrCommand) -> u32 {
    if let CodeActionOrCommand::CodeAction(CodeAction {
        kind: Some(kind), ..
    }) = action
    {
        let mut components = kind.as_str().split('.');
        match components.next() {
            Some("quickfix") => 0,
            Some("refactor") => match components.next() {
                Some("extract") => 1,
                Some("inline") => 2,
                Some("rewrite") => 3,
                Some("move") => 4,
                Some("surround") => 5,
                _ => 7,
            },
            Some("source") => 6,
            _ => 7,
        }
    } else {
        7
    }
}

fn action_prefered(action: &CodeActionOrCommand) -> bool {
    matches!(
        action,
        CodeActionOrCommand::CodeAction(CodeAction {
            is_preferred: Some(true),
            ..
        })
    )
}

fn action_fixes_diagnostics(action: &CodeActionOrCommand) -> bool {
    matches!(
        action,
        CodeActionOrCommand::CodeAction(CodeAction {
            diagnostics: Some(diagnostics),
            ..
        }) if !diagnostics.is_empty()
    )
}

pub fn code_action(cx: &mut Context) {
    let (view, doc) = current!(cx.editor);

    let language_server = language_server!(cx.editor, doc);

    let selection_range = doc.selection(view.id).primary();
    let offset_encoding = language_server.offset_encoding();

    let range = range_to_lsp_range(doc.text(), selection_range, offset_encoding);

    let future = match language_server.code_actions(
        doc.identifier(),
        range,
        // Filter and convert overlapping diagnostics
        lsp::CodeActionContext {
            diagnostics: doc
                .diagnostics()
                .iter()
                .filter(|&diag| {
                    selection_range
                        .overlaps(&helix_core::Range::new(diag.range.start, diag.range.end))
                })
                .map(|diag| diagnostic_to_lsp_diagnostic(doc.text(), diag, offset_encoding))
                .collect(),
            only: None,
        },
    ) {
        Some(future) => future,
        None => {
            cx.editor
                .set_error("Language server does not support code actions");
            return;
        }
    };

    cx.callback(
        future,
        move |editor, compositor, response: Option<lsp::CodeActionResponse>| {
            let mut actions = match response {
                Some(a) => a,
                None => return,
            };

            // remove disabled code actions
            actions.retain(|action| {
                matches!(
                    action,
                    CodeActionOrCommand::Command(_)
                        | CodeActionOrCommand::CodeAction(CodeAction { disabled: None, .. })
                )
            });

            if actions.is_empty() {
                editor.set_status("No code actions available");
                return;
            }

            // Sort codeactions into a useful order. This behaviour is only partially described in the LSP spec.
            // Many details are modeled after vscode because langauge servers are usually tested against it.
            // VScode sorts the codeaction two times:
            //
            // First the codeactions that fix some diagnostics are moved to the front.
            // If both codeactions fix some diagnostics (or both fix none) the codeaction
            // that is marked with `is_preffered` is shown first. The codeactions are then shown in seperate
            // submenus that only contain a certain category (see `action_category`) of actions.
            //
            // Below this done in in a single sorting step
            actions.sort_by(|action1, action2| {
                // sort actions by category
                let order = action_category(action1).cmp(&action_category(action2));
                if order != Ordering::Equal {
                    return order;
                }
                // within the categories sort by relevancy.
                // Modeled after the `codeActionsComparator` function in vscode:
                // https://github.com/microsoft/vscode/blob/eaec601dd69aeb4abb63b9601a6f44308c8d8c6e/src/vs/editor/contrib/codeAction/browser/codeAction.ts

                // if one code action fixes a diagnostic but the other one doesn't show it first
                let order = action_fixes_diagnostics(action1)
                    .cmp(&action_fixes_diagnostics(action2))
                    .reverse();
                if order != Ordering::Equal {
                    return order;
                }

                // if one of the codeactions is marked as prefered show it first
                // otherwise keep the original LSP sorting
                action_prefered(action1)
                    .cmp(&action_prefered(action2))
                    .reverse()
            });

            let mut picker = ui::Menu::new(actions, (), move |editor, code_action, event| {
                if event != PromptEvent::Validate {
                    return;
                }

                // always present here
                let code_action = code_action.unwrap();

                match code_action {
                    lsp::CodeActionOrCommand::Command(command) => {
                        log::debug!("code action command: {:?}", command);
                        execute_lsp_command(editor, command.clone());
                    }
                    lsp::CodeActionOrCommand::CodeAction(code_action) => {
                        log::debug!("code action: {:?}", code_action);
                        if let Some(ref workspace_edit) = code_action.edit {
                            log::debug!("edit: {:?}", workspace_edit);
                            apply_workspace_edit(editor, offset_encoding, workspace_edit);
                        }

                        // if code action provides both edit and command first the edit
                        // should be applied and then the command
                        if let Some(command) = &code_action.command {
                            execute_lsp_command(editor, command.clone());
                        }
                    }
                }
            });
            picker.move_down(); // pre-select the first item

            let popup = Popup::new("code-action", picker).with_scrollbar(false);
            compositor.replace_or_push("code-action", popup);
        },
    )
}

impl ui::menu::Item for lsp::Command {
    type Data = ();
    fn format<'a>(&self, _data: &Self::Data, _icons: Option<&'a Icons>) -> Row {
        self.title.as_str().into()
    }
}

pub fn execute_lsp_command(editor: &mut Editor, cmd: lsp::Command) {
    let doc = doc!(editor);
    let language_server = language_server!(editor, doc);

    // the command is executed on the server and communicated back
    // to the client asynchronously using workspace edits
    let future = match language_server.command(cmd) {
        Some(future) => future,
        None => {
            editor.set_error("Language server does not support executing commands");
            return;
        }
    };

    tokio::spawn(async move {
        let res = future.await;

        if let Err(e) = res {
            log::error!("execute LSP command: {}", e);
        }
    });
}

pub fn apply_document_resource_op(op: &lsp::ResourceOp) -> std::io::Result<()> {
    use lsp::ResourceOp;
    use std::fs;
    match op {
        ResourceOp::Create(op) => {
            let path = op.uri.to_file_path().unwrap();
            let ignore_if_exists = op.options.as_ref().map_or(false, |options| {
                !options.overwrite.unwrap_or(false) && options.ignore_if_exists.unwrap_or(false)
            });
            if ignore_if_exists && path.exists() {
                Ok(())
            } else {
                // Create directory if it does not exist
                if let Some(dir) = path.parent() {
                    if !dir.is_dir() {
                        fs::create_dir_all(dir)?;
                    }
                }

                fs::write(&path, [])
            }
        }
        ResourceOp::Delete(op) => {
            let path = op.uri.to_file_path().unwrap();
            if path.is_dir() {
                let recursive = op
                    .options
                    .as_ref()
                    .and_then(|options| options.recursive)
                    .unwrap_or(false);

                if recursive {
                    fs::remove_dir_all(&path)
                } else {
                    fs::remove_dir(&path)
                }
            } else if path.is_file() {
                fs::remove_file(&path)
            } else {
                Ok(())
            }
        }
        ResourceOp::Rename(op) => {
            let from = op.old_uri.to_file_path().unwrap();
            let to = op.new_uri.to_file_path().unwrap();
            let ignore_if_exists = op.options.as_ref().map_or(false, |options| {
                !options.overwrite.unwrap_or(false) && options.ignore_if_exists.unwrap_or(false)
            });
            if ignore_if_exists && to.exists() {
                Ok(())
            } else {
                fs::rename(from, &to)
            }
        }
    }
}

pub fn apply_workspace_edit(
    editor: &mut Editor,
    offset_encoding: OffsetEncoding,
    workspace_edit: &lsp::WorkspaceEdit,
) {
    let mut apply_edits = |uri: &helix_lsp::Url, text_edits: Vec<lsp::TextEdit>| {
        let path = match uri.to_file_path() {
            Ok(path) => path,
            Err(_) => {
                let err = format!("unable to convert URI to filepath: {}", uri);
                log::error!("{}", err);
                editor.set_error(err);
                return;
            }
        };

        let current_view_id = view!(editor).id;
        let doc_id = match editor.open(&path, Action::Load) {
            Ok(doc_id) => doc_id,
            Err(err) => {
                let err = format!("failed to open document: {}: {}", uri, err);
                log::error!("{}", err);
                editor.set_error(err);
                return;
            }
        };

        let doc = doc_mut!(editor, &doc_id);

        // Need to determine a view for apply/append_changes_to_history
        let selections = doc.selections();
        let view_id = if selections.contains_key(&current_view_id) {
            // use current if possible
            current_view_id
        } else {
            // Hack: we take the first available view_id
            selections
                .keys()
                .next()
                .copied()
                .expect("No view_id available")
        };

        let transaction = helix_lsp::util::generate_transaction_from_edits(
            doc.text(),
            text_edits,
            offset_encoding,
        );
        let view = view_mut!(editor, view_id);
        doc.apply(&transaction, view.id);
        doc.append_changes_to_history(view);
    };

    if let Some(ref changes) = workspace_edit.changes {
        log::debug!("workspace changes: {:?}", changes);
        for (uri, text_edits) in changes {
            let text_edits = text_edits.to_vec();
            apply_edits(uri, text_edits)
        }
        return;
        // Not sure if it works properly, it'll be safer to just panic here to avoid breaking some parts of code on which code actions will be used
        // TODO: find some example that uses workspace changes, and test it
        // for (url, edits) in changes.iter() {
        //     let file_path = url.origin().ascii_serialization();
        //     let file_path = std::path::PathBuf::from(file_path);
        //     let file = std::fs::File::open(file_path).unwrap();
        //     let mut text = Rope::from_reader(file).unwrap();
        //     let transaction = edits_to_changes(&text, edits);
        //     transaction.apply(&mut text);
        // }
    }

    if let Some(ref document_changes) = workspace_edit.document_changes {
        match document_changes {
            lsp::DocumentChanges::Edits(document_edits) => {
                for document_edit in document_edits {
                    let edits = document_edit
                        .edits
                        .iter()
                        .map(|edit| match edit {
                            lsp::OneOf::Left(text_edit) => text_edit,
                            lsp::OneOf::Right(annotated_text_edit) => {
                                &annotated_text_edit.text_edit
                            }
                        })
                        .cloned()
                        .collect();
                    apply_edits(&document_edit.text_document.uri, edits);
                }
            }
            lsp::DocumentChanges::Operations(operations) => {
                log::debug!("document changes - operations: {:?}", operations);
                for operation in operations {
                    match operation {
                        lsp::DocumentChangeOperation::Op(op) => {
                            apply_document_resource_op(op).unwrap();
                        }

                        lsp::DocumentChangeOperation::Edit(document_edit) => {
                            let edits = document_edit
                                .edits
                                .iter()
                                .map(|edit| match edit {
                                    lsp::OneOf::Left(text_edit) => text_edit,
                                    lsp::OneOf::Right(annotated_text_edit) => {
                                        &annotated_text_edit.text_edit
                                    }
                                })
                                .cloned()
                                .collect();
                            apply_edits(&document_edit.text_document.uri, edits);
                        }
                    }
                }
            }
        }
    }
}

fn goto_impl(
    editor: &mut Editor,
    compositor: &mut Compositor,
    locations: Vec<lsp::Location>,
    offset_encoding: OffsetEncoding,
) {
    let cwdir = std::env::current_dir().unwrap_or_default();

    match locations.as_slice() {
        [location] => {
            jump_to_location(editor, location, offset_encoding, Action::Replace);
        }
        [] => {
            editor.set_error("No definition found.");
        }
        _locations => {
            let picker = FilePicker::new(
                locations,
                cwdir,
                None,
                move |cx, location, action| {
                    jump_to_location(cx.editor, location, offset_encoding, action)
                },
                move |_editor, location| Some(location_to_file_location(location)),
            );
            compositor.push(Box::new(overlayed(picker)));
        }
    }
}

fn to_locations(definitions: Option<lsp::GotoDefinitionResponse>) -> Vec<lsp::Location> {
    match definitions {
        Some(lsp::GotoDefinitionResponse::Scalar(location)) => vec![location],
        Some(lsp::GotoDefinitionResponse::Array(locations)) => locations,
        Some(lsp::GotoDefinitionResponse::Link(locations)) => locations
            .into_iter()
            .map(|location_link| lsp::Location {
                uri: location_link.target_uri,
                range: location_link.target_range,
            })
            .collect(),
        None => Vec::new(),
    }
}

pub fn goto_definition(cx: &mut Context) {
    let (view, doc) = current!(cx.editor);
    let language_server = language_server!(cx.editor, doc);
    let offset_encoding = language_server.offset_encoding();

    let pos = doc.position(view.id, offset_encoding);

    let future = match language_server.goto_definition(doc.identifier(), pos, None) {
        Some(future) => future,
        None => {
            cx.editor
                .set_error("Language server does not support goto-definition");
            return;
        }
    };

    cx.callback(
        future,
        move |editor, compositor, response: Option<lsp::GotoDefinitionResponse>| {
            let items = to_locations(response);
            goto_impl(editor, compositor, items, offset_encoding);
        },
    );
}

pub fn goto_type_definition(cx: &mut Context) {
    let (view, doc) = current!(cx.editor);
    let language_server = language_server!(cx.editor, doc);
    let offset_encoding = language_server.offset_encoding();

    let pos = doc.position(view.id, offset_encoding);

    let future = match language_server.goto_type_definition(doc.identifier(), pos, None) {
        Some(future) => future,
        None => {
            cx.editor
                .set_error("Language server does not support goto-type-definition");
            return;
        }
    };

    cx.callback(
        future,
        move |editor, compositor, response: Option<lsp::GotoDefinitionResponse>| {
            let items = to_locations(response);
            goto_impl(editor, compositor, items, offset_encoding);
        },
    );
}

pub fn goto_implementation(cx: &mut Context) {
    let (view, doc) = current!(cx.editor);
    let language_server = language_server!(cx.editor, doc);
    let offset_encoding = language_server.offset_encoding();

    let pos = doc.position(view.id, offset_encoding);

    let future = match language_server.goto_implementation(doc.identifier(), pos, None) {
        Some(future) => future,
        None => {
            cx.editor
                .set_error("Language server does not support goto-implementation");
            return;
        }
    };

    cx.callback(
        future,
        move |editor, compositor, response: Option<lsp::GotoDefinitionResponse>| {
            let items = to_locations(response);
            goto_impl(editor, compositor, items, offset_encoding);
        },
    );
}

pub fn goto_reference(cx: &mut Context) {
    let (view, doc) = current!(cx.editor);
    let language_server = language_server!(cx.editor, doc);
    let offset_encoding = language_server.offset_encoding();

    let pos = doc.position(view.id, offset_encoding);

    let future = match language_server.goto_reference(doc.identifier(), pos, None) {
        Some(future) => future,
        None => {
            cx.editor
                .set_error("Language server does not support goto-reference");
            return;
        }
    };

    cx.callback(
        future,
        move |editor, compositor, response: Option<Vec<lsp::Location>>| {
            let items = response.unwrap_or_default();
            goto_impl(editor, compositor, items, offset_encoding);
        },
    );
}

#[derive(PartialEq, Eq)]
pub enum SignatureHelpInvoked {
    Manual,
    Automatic,
}

pub fn signature_help(cx: &mut Context) {
    signature_help_impl(cx, SignatureHelpInvoked::Manual)
}

pub fn signature_help_impl(cx: &mut Context, invoked: SignatureHelpInvoked) {
    let (view, doc) = current!(cx.editor);
    let was_manually_invoked = invoked == SignatureHelpInvoked::Manual;

    let language_server = match doc.language_server() {
        Some(language_server) => language_server,
        None => {
            // Do not show the message if signature help was invoked
            // automatically on backspace, trigger characters, etc.
            if was_manually_invoked {
                cx.editor
                    .set_status("Language server not active for current buffer");
            }
            return;
        }
    };
    let offset_encoding = language_server.offset_encoding();

    let pos = doc.position(view.id, offset_encoding);

    let future = match language_server.text_document_signature_help(doc.identifier(), pos, None) {
        Some(f) => f,
        None => {
            if was_manually_invoked {
                cx.editor
                    .set_error("Language server does not support signature-help");
            }
            return;
        }
    };

    cx.callback(
        future,
        move |editor, compositor, response: Option<lsp::SignatureHelp>| {
            let config = &editor.config();

            if !(config.lsp.auto_signature_help
                || SignatureHelp::visible_popup(compositor).is_some()
                || was_manually_invoked)
            {
                return;
            }

            // If the signature help invocation is automatic, don't show it outside of Insert Mode:
            // it very probably means the server was a little slow to respond and the user has
            // already moved on to something else, making a signature help popup will just be an
            // annoyance, see https://github.com/helix-editor/helix/issues/3112
            if !was_manually_invoked && editor.mode != Mode::Insert {
                return;
            }

            let response = match response {
                // According to the spec the response should be None if there
                // are no signatures, but some servers don't follow this.
                Some(s) if !s.signatures.is_empty() => s,
                _ => {
                    compositor.remove(SignatureHelp::ID);
                    return;
                }
            };
            let doc = doc!(editor);
            let language = doc.language_name().unwrap_or("");

            let signature = match response
                .signatures
                .get(response.active_signature.unwrap_or(0) as usize)
            {
                Some(s) => s,
                None => return,
            };
            let mut contents = SignatureHelp::new(
                signature.label.clone(),
                language.to_string(),
                Arc::clone(&editor.syn_loader),
            );

            let signature_doc = if config.lsp.display_signature_help_docs {
                signature.documentation.as_ref().map(|doc| match doc {
                    lsp::Documentation::String(s) => s.clone(),
                    lsp::Documentation::MarkupContent(markup) => markup.value.clone(),
                })
            } else {
                None
            };

            contents.set_signature_doc(signature_doc);

            let active_param_range = || -> Option<(usize, usize)> {
                let param_idx = signature
                    .active_parameter
                    .or(response.active_parameter)
                    .unwrap_or(0) as usize;
                let param = signature.parameters.as_ref()?.get(param_idx)?;
                match &param.label {
                    lsp::ParameterLabel::Simple(string) => {
                        let start = signature.label.find(string.as_str())?;
                        Some((start, start + string.len()))
                    }
                    lsp::ParameterLabel::LabelOffsets([start, end]) => {
                        // LS sends offsets based on utf-16 based string representation
                        // but highlighting in helix is done using byte offset.
                        use helix_core::str_utils::char_to_byte_idx;
                        let from = char_to_byte_idx(&signature.label, *start as usize);
                        let to = char_to_byte_idx(&signature.label, *end as usize);
                        Some((from, to))
                    }
                }
            };
            contents.set_active_param_range(active_param_range());

            let old_popup = compositor.find_id::<Popup<SignatureHelp>>(SignatureHelp::ID);
            let popup = Popup::new(SignatureHelp::ID, contents)
                .position(old_popup.and_then(|p| p.get_position()))
                .position_bias(Open::Above)
                .ignore_escape_key(true);
            compositor.replace_or_push(SignatureHelp::ID, popup);
        },
    );
}

pub fn hover(cx: &mut Context) {
    let (view, doc) = current!(cx.editor);
    let language_server = language_server!(cx.editor, doc);
    let offset_encoding = language_server.offset_encoding();

    // TODO: factor out a doc.position_identifier() that returns lsp::TextDocumentPositionIdentifier

    let pos = doc.position(view.id, offset_encoding);

    let future = match language_server.text_document_hover(doc.identifier(), pos, None) {
        Some(future) => future,
        None => {
            cx.editor
                .set_error("Language server does not support hover");
            return;
        }
    };

    cx.callback(
        future,
        move |editor, compositor, response: Option<lsp::Hover>| {
            if let Some(hover) = response {
                // hover.contents / .range <- used for visualizing

                fn marked_string_to_markdown(contents: lsp::MarkedString) -> String {
                    match contents {
                        lsp::MarkedString::String(contents) => contents,
                        lsp::MarkedString::LanguageString(string) => {
                            if string.language == "markdown" {
                                string.value
                            } else {
                                format!("```{}\n{}\n```", string.language, string.value)
                            }
                        }
                    }
                }

                let contents = match hover.contents {
                    lsp::HoverContents::Scalar(contents) => marked_string_to_markdown(contents),
                    lsp::HoverContents::Array(contents) => contents
                        .into_iter()
                        .map(marked_string_to_markdown)
                        .collect::<Vec<_>>()
                        .join("\n\n"),
                    lsp::HoverContents::Markup(contents) => contents.value,
                };

                // skip if contents empty

                let contents = ui::Markdown::new(contents, editor.syn_loader.clone());
                let popup = Popup::new("hover", contents).auto_close(true);
                compositor.replace_or_push("hover", popup);
            }
        },
    );
}

pub fn rename_symbol(cx: &mut Context) {
    let (view, doc) = current_ref!(cx.editor);
    let text = doc.text().slice(..);
    let primary_selection = doc.selection(view.id).primary();
    let prefill = if primary_selection.len() > 1 {
        primary_selection
    } else {
        use helix_core::textobject::{textobject_word, TextObject};
        textobject_word(text, primary_selection, TextObject::Inside, 1, false)
    }
    .fragment(text)
    .into();
    ui::prompt_with_input(
        cx,
        "rename-to:".into(),
        prefill,
        None,
        ui::completers::none,
        move |cx: &mut compositor::Context, input: &str, event: PromptEvent| {
            if event != PromptEvent::Validate {
                return;
            }

            let (view, doc) = current!(cx.editor);
            let language_server = language_server!(cx.editor, doc);
            let offset_encoding = language_server.offset_encoding();

            let pos = doc.position(view.id, offset_encoding);

            let future =
                match language_server.rename_symbol(doc.identifier(), pos, input.to_string()) {
                    Some(future) => future,
                    None => {
                        cx.editor
                            .set_error("Language server does not support symbol renaming");
                        return;
                    }
                };
            match block_on(future) {
                Ok(edits) => apply_workspace_edit(cx.editor, offset_encoding, &edits),
                Err(err) => cx.editor.set_error(err.to_string()),
            }
        },
    );
}

pub fn select_references_to_symbol_under_cursor(cx: &mut Context) {
    let (view, doc) = current!(cx.editor);
    let language_server = language_server!(cx.editor, doc);
    let offset_encoding = language_server.offset_encoding();

    let pos = doc.position(view.id, offset_encoding);

    let future = match language_server.text_document_document_highlight(doc.identifier(), pos, None)
    {
        Some(future) => future,
        None => {
            cx.editor
                .set_error("Language server does not support document highlight");
            return;
        }
    };

    cx.callback(
        future,
        move |editor, _compositor, response: Option<Vec<lsp::DocumentHighlight>>| {
            let document_highlights = match response {
                Some(highlights) if !highlights.is_empty() => highlights,
                _ => return,
            };
            let (view, doc) = current!(editor);
            let language_server = language_server!(editor, doc);
            let offset_encoding = language_server.offset_encoding();
            let text = doc.text();
            let pos = doc.selection(view.id).primary().head;

            // We must find the range that contains our primary cursor to prevent our primary cursor to move
            let mut primary_index = 0;
            let ranges = document_highlights
                .iter()
                .filter_map(|highlight| lsp_range_to_range(text, highlight.range, offset_encoding))
                .enumerate()
                .map(|(i, range)| {
                    if range.contains(pos) {
                        primary_index = i;
                    }
                    range
                })
                .collect();
            let selection = Selection::new(ranges, primary_index);
            doc.set_selection(view.id, selection);
        },
    );
}<|MERGE_RESOLUTION|>--- conflicted
+++ resolved
@@ -10,17 +10,12 @@
 use super::{align_view, push_jump, Align, Context, Editor, Open};
 
 use helix_core::{path, Selection};
-<<<<<<< HEAD
 use helix_view::{
-    apply_transaction,
     document::Mode,
     editor::Action,
     icons::{self, Icon, Icons},
     theme::Style,
 };
-=======
-use helix_view::{document::Mode, editor::Action, theme::Style};
->>>>>>> a20a96ab
 
 use crate::{
     compositor::{self, Compositor},
