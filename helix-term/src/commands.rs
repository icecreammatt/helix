pub(crate) mod dap;
pub(crate) mod lsp;
pub(crate) mod typed;

pub use dap::*;
use helix_vcs::Hunk;
pub use lsp::*;
<<<<<<< HEAD
use tui::{
    text::{Span, Spans},
    widgets::Row,
};
=======
use tui::widgets::Row;
>>>>>>> 4535d0fa
pub use typed::*;

use helix_core::{
    comment, coords_at_pos, encoding, find_first_non_whitespace_char, find_root, graphemes,
    history::UndoKind,
    increment, indent,
    indent::IndentStyle,
    line_ending::{get_line_ending_of_str, line_end_char_index, str_is_line_ending},
    match_brackets,
    movement::{self, Direction},
    object, pos_at_coords, pos_at_visual_coords,
    regex::{self, Regex, RegexBuilder},
    search::{self, CharMatcher},
    selection, shellwords, surround, textobject,
    tree_sitter::Node,
    unicode::width::UnicodeWidthChar,
    visual_coords_at_pos, LineEnding, Position, Range, Rope, RopeGraphemes, RopeSlice, Selection,
    SmallVec, Tendril, Transaction,
};
use helix_view::{
    apply_transaction,
    clipboard::ClipboardType,
    document::{FormatterError, Mode, SCRATCH_BUFFER_NAME},
    editor::{Action, Motion},
    icons::Icons,
    info::Info,
    input::KeyEvent,
    keyboard::KeyCode,
    tree,
    view::View,
    Document, DocumentId, Editor, ViewId,
};

use anyhow::{anyhow, bail, ensure, Context as _};
use fuzzy_matcher::FuzzyMatcher;
use insert::*;
use movement::Movement;

use crate::{
    args,
    compositor::{self, Component, Compositor},
    job::Callback,
    keymap::ReverseKeymap,
    ui::{self, overlay::overlayed, FilePicker, Picker, Popup, Prompt, PromptEvent},
};

use crate::job::{self, Jobs};
use futures_util::StreamExt;
use std::{collections::HashMap, fmt, future::Future};
use std::{collections::HashSet, num::NonZeroUsize};

use std::{
    borrow::Cow,
    path::{Path, PathBuf},
};

use once_cell::sync::Lazy;
use serde::de::{self, Deserialize, Deserializer};

use grep_regex::RegexMatcherBuilder;
use grep_searcher::{sinks, BinaryDetection, SearcherBuilder};
use ignore::{DirEntry, WalkBuilder, WalkState};
use tokio_stream::wrappers::UnboundedReceiverStream;

pub struct Context<'a> {
    pub register: Option<char>,
    pub count: Option<NonZeroUsize>,
    pub editor: &'a mut Editor,

    pub callback: Option<crate::compositor::Callback>,
    pub on_next_key_callback: Option<Box<dyn FnOnce(&mut Context, KeyEvent)>>,
    pub jobs: &'a mut Jobs,
}

impl<'a> Context<'a> {
    /// Push a new component onto the compositor.
    pub fn push_layer(&mut self, component: Box<dyn Component>) {
        self.callback = Some(Box::new(|compositor: &mut Compositor, _| {
            compositor.push(component)
        }));
    }

    #[inline]
    pub fn on_next_key(
        &mut self,
        on_next_key_callback: impl FnOnce(&mut Context, KeyEvent) + 'static,
    ) {
        self.on_next_key_callback = Some(Box::new(on_next_key_callback));
    }

    #[inline]
    pub fn callback<T, F>(
        &mut self,
        call: impl Future<Output = helix_lsp::Result<serde_json::Value>> + 'static + Send,
        callback: F,
    ) where
        T: for<'de> serde::Deserialize<'de> + Send + 'static,
        F: FnOnce(&mut Editor, &mut Compositor, T) + Send + 'static,
    {
        let callback = Box::pin(async move {
            let json = call.await?;
            let response = serde_json::from_value(json)?;
            let call: job::Callback = Callback::EditorCompositor(Box::new(
                move |editor: &mut Editor, compositor: &mut Compositor| {
                    callback(editor, compositor, response)
                },
            ));
            Ok(call)
        });
        self.jobs.callback(callback);
    }

    /// Returns 1 if no explicit count was provided
    #[inline]
    pub fn count(&self) -> usize {
        self.count.map_or(1, |v| v.get())
    }
}

use helix_view::{align_view, Align};

/// A MappableCommand is either a static command like "jump_view_up" or a Typable command like
/// :format. It causes a side-effect on the state (usually by creating and applying a transaction).
/// Both of these types of commands can be mapped with keybindings in the config.toml.
#[derive(Clone)]
pub enum MappableCommand {
    Typable {
        name: String,
        args: Vec<String>,
        doc: String,
    },
    Static {
        name: &'static str,
        fun: fn(cx: &mut Context),
        doc: &'static str,
    },
}

macro_rules! static_commands {
    ( $($name:ident, $doc:literal,)* ) => {
        $(
            #[allow(non_upper_case_globals)]
            pub const $name: Self = Self::Static {
                name: stringify!($name),
                fun: $name,
                doc: $doc
            };
        )*

        pub const STATIC_COMMAND_LIST: &'static [Self] = &[
            $( Self::$name, )*
        ];
    }
}

impl MappableCommand {
    pub fn execute(&self, cx: &mut Context) {
        match &self {
            Self::Typable { name, args, doc: _ } => {
                let args: Vec<Cow<str>> = args.iter().map(Cow::from).collect();
                if let Some(command) = typed::TYPABLE_COMMAND_MAP.get(name.as_str()) {
                    let mut cx = compositor::Context {
                        editor: cx.editor,
                        jobs: cx.jobs,
                        scroll: None,
                    };
                    if let Err(e) = (command.fun)(&mut cx, &args[..], PromptEvent::Validate) {
                        cx.editor.set_error(format!("{}", e));
                    }
                }
            }
            Self::Static { fun, .. } => (fun)(cx),
        }
    }

    pub fn name(&self) -> &str {
        match &self {
            Self::Typable { name, .. } => name,
            Self::Static { name, .. } => name,
        }
    }

    pub fn doc(&self) -> &str {
        match &self {
            Self::Typable { doc, .. } => doc,
            Self::Static { doc, .. } => doc,
        }
    }

    #[rustfmt::skip]
    static_commands!(
        no_op, "Do nothing",
        move_char_left, "Move left",
        move_char_right, "Move right",
        move_line_up, "Move up",
        move_line_down, "Move down",
        extend_char_left, "Extend left",
        extend_char_right, "Extend right",
        extend_line_up, "Extend up",
        extend_line_down, "Extend down",
        copy_selection_on_next_line, "Copy selection on next line",
        copy_selection_on_prev_line, "Copy selection on previous line",
        move_next_word_start, "Move to start of next word",
        move_prev_word_start, "Move to start of previous word",
        move_next_word_end, "Move to end of next word",
        move_prev_word_end, "Move to end of previous word",
        move_next_long_word_start, "Move to start of next long word",
        move_prev_long_word_start, "Move to start of previous long word",
        move_next_long_word_end, "Move to end of next long word",
        extend_next_word_start, "Extend to start of next word",
        extend_prev_word_start, "Extend to start of previous word",
        extend_next_word_end, "Extend to end of next word",
        extend_prev_word_end, "Extend to end of previous word",
        extend_next_long_word_start, "Extend to start of next long word",
        extend_prev_long_word_start, "Extend to start of previous long word",
        extend_next_long_word_end, "Extend to end of next long word",
        find_till_char, "Move till next occurrence of char",
        find_next_char, "Move to next occurrence of char",
        extend_till_char, "Extend till next occurrence of char",
        extend_next_char, "Extend to next occurrence of char",
        till_prev_char, "Move till previous occurrence of char",
        find_prev_char, "Move to previous occurrence of char",
        extend_till_prev_char, "Extend till previous occurrence of char",
        extend_prev_char, "Extend to previous occurrence of char",
        repeat_last_motion, "Repeat last motion",
        replace, "Replace with new char",
        switch_case, "Switch (toggle) case",
        switch_to_uppercase, "Switch to uppercase",
        switch_to_lowercase, "Switch to lowercase",
        page_up, "Move page up",
        page_down, "Move page down",
        half_page_up, "Move half page up",
        half_page_down, "Move half page down",
        select_all, "Select whole document",
        select_regex, "Select all regex matches inside selections",
        split_selection, "Split selections on regex matches",
        split_selection_on_newline, "Split selection on newlines",
        merge_consecutive_selections, "Merge consecutive selections",
        search, "Search for regex pattern",
        rsearch, "Reverse search for regex pattern",
        search_next, "Select next search match",
        search_prev, "Select previous search match",
        extend_search_next, "Add next search match to selection",
        extend_search_prev, "Add previous search match to selection",
        search_selection, "Use current selection as search pattern",
        make_search_word_bounded, "Modify current search to make it word bounded",
        global_search, "Global search in workspace folder",
        extend_line, "Select current line, if already selected, extend to another line based on the anchor",
        extend_line_below, "Select current line, if already selected, extend to next line",
        extend_line_above, "Select current line, if already selected, extend to previous line",
        extend_to_line_bounds, "Extend selection to line bounds",
        shrink_to_line_bounds, "Shrink selection to line bounds",
        delete_selection, "Delete selection",
        delete_selection_noyank, "Delete selection without yanking",
        change_selection, "Change selection",
        change_selection_noyank, "Change selection without yanking",
        collapse_selection, "Collapse selection into single cursor",
        flip_selections, "Flip selection cursor and anchor",
        ensure_selections_forward, "Ensure all selections face forward",
        insert_mode, "Insert before selection",
        append_mode, "Append after selection",
        command_mode, "Enter command mode",
        file_picker, "Open file picker",
        file_picker_in_current_directory, "Open file picker at current working directory",
        code_action, "Perform code action",
        buffer_picker, "Open buffer picker",
        jumplist_picker, "Open jumplist picker",
        symbol_picker, "Open symbol picker",
        select_references_to_symbol_under_cursor, "Select symbol references",
        workspace_symbol_picker, "Open workspace symbol picker",
        diagnostics_picker, "Open diagnostic picker",
        workspace_diagnostics_picker, "Open workspace diagnostic picker",
        last_picker, "Open last picker",
        insert_at_line_start, "Insert at start of line",
        insert_at_line_end, "Insert at end of line",
        open_below, "Open new line below selection",
        open_above, "Open new line above selection",
        normal_mode, "Enter normal mode",
        select_mode, "Enter selection extend mode",
        exit_select_mode, "Exit selection mode",
        goto_definition, "Goto definition",
        add_newline_above, "Add newline above",
        add_newline_below, "Add newline below",
        goto_type_definition, "Goto type definition",
        goto_implementation, "Goto implementation",
        goto_file_start, "Goto line number <n> else file start",
        goto_file_end, "Goto file end",
        goto_file, "Goto files in selection",
        goto_file_hsplit, "Goto files in selection (hsplit)",
        goto_file_vsplit, "Goto files in selection (vsplit)",
        goto_reference, "Goto references",
        goto_window_top, "Goto window top",
        goto_window_center, "Goto window center",
        goto_window_bottom, "Goto window bottom",
        goto_last_accessed_file, "Goto last accessed file",
        goto_last_modified_file, "Goto last modified file",
        goto_last_modification, "Goto last modification",
        goto_line, "Goto line",
        goto_last_line, "Goto last line",
        goto_first_diag, "Goto first diagnostic",
        goto_last_diag, "Goto last diagnostic",
        goto_next_diag, "Goto next diagnostic",
        goto_prev_diag, "Goto previous diagnostic",
        goto_next_change, "Goto next change",
        goto_prev_change, "Goto previous change",
        goto_first_change, "Goto first change",
        goto_last_change, "Goto last change",
        goto_line_start, "Goto line start",
        goto_line_end, "Goto line end",
        goto_next_buffer, "Goto next buffer",
        goto_previous_buffer, "Goto previous buffer",
        goto_line_end_newline, "Goto newline at line end",
        goto_first_nonwhitespace, "Goto first non-blank in line",
        trim_selections, "Trim whitespace from selections",
        extend_to_line_start, "Extend to line start",
        extend_to_line_end, "Extend to line end",
        extend_to_line_end_newline, "Extend to line end",
        signature_help, "Show signature help",
        insert_tab, "Insert tab char",
        insert_newline, "Insert newline char",
        delete_char_backward, "Delete previous char",
        delete_char_forward, "Delete next char",
        delete_word_backward, "Delete previous word",
        delete_word_forward, "Delete next word",
        kill_to_line_start, "Delete till start of line",
        kill_to_line_end, "Delete till end of line",
        undo, "Undo change",
        redo, "Redo change",
        earlier, "Move backward in history",
        later, "Move forward in history",
        commit_undo_checkpoint, "Commit changes to new checkpoint",
        yank, "Yank selection",
        yank_joined_to_clipboard, "Join and yank selections to clipboard",
        yank_main_selection_to_clipboard, "Yank main selection to clipboard",
        yank_joined_to_primary_clipboard, "Join and yank selections to primary clipboard",
        yank_main_selection_to_primary_clipboard, "Yank main selection to primary clipboard",
        replace_with_yanked, "Replace with yanked text",
        replace_selections_with_clipboard, "Replace selections by clipboard content",
        replace_selections_with_primary_clipboard, "Replace selections by primary clipboard",
        paste_after, "Paste after selection",
        paste_before, "Paste before selection",
        paste_clipboard_after, "Paste clipboard after selections",
        paste_clipboard_before, "Paste clipboard before selections",
        paste_primary_clipboard_after, "Paste primary clipboard after selections",
        paste_primary_clipboard_before, "Paste primary clipboard before selections",
        indent, "Indent selection",
        unindent, "Unindent selection",
        format_selections, "Format selection",
        join_selections, "Join lines inside selection",
        join_selections_space, "Join lines inside selection and select spaces",
        keep_selections, "Keep selections matching regex",
        remove_selections, "Remove selections matching regex",
        align_selections, "Align selections in column",
        keep_primary_selection, "Keep primary selection",
        remove_primary_selection, "Remove primary selection",
        completion, "Invoke completion popup",
        hover, "Show docs for item under cursor",
        toggle_comments, "Comment/uncomment selections",
        rotate_selections_forward, "Rotate selections forward",
        rotate_selections_backward, "Rotate selections backward",
        rotate_selection_contents_forward, "Rotate selection contents forward",
        rotate_selection_contents_backward, "Rotate selections contents backward",
        expand_selection, "Expand selection to parent syntax node",
        shrink_selection, "Shrink selection to previously expanded syntax node",
        select_next_sibling, "Select next sibling in syntax tree",
        select_prev_sibling, "Select previous sibling in syntax tree",
        jump_forward, "Jump forward on jumplist",
        jump_backward, "Jump backward on jumplist",
        save_selection, "Save current selection to jumplist",
        jump_view_right, "Jump to right split",
        jump_view_left, "Jump to left split",
        jump_view_up, "Jump to split above",
        jump_view_down, "Jump to split below",
        swap_view_right, "Swap with right split",
        swap_view_left, "Swap with left split",
        swap_view_up, "Swap with split above",
        swap_view_down, "Swap with split below",
        transpose_view, "Transpose splits",
        rotate_view, "Goto next window",
        rotate_view_reverse, "Goto previous window",
        hsplit, "Horizontal bottom split",
        hsplit_new, "Horizontal bottom split scratch buffer",
        vsplit, "Vertical right split",
        vsplit_new, "Vertical right split scratch buffer",
        wclose, "Close window",
        wonly, "Close windows except current",
        select_register, "Select register",
        insert_register, "Insert register",
        align_view_middle, "Align view middle",
        align_view_top, "Align view top",
        align_view_center, "Align view center",
        align_view_bottom, "Align view bottom",
        scroll_up, "Scroll view up",
        scroll_down, "Scroll view down",
        match_brackets, "Goto matching bracket",
        surround_add, "Surround add",
        surround_replace, "Surround replace",
        surround_delete, "Surround delete",
        select_textobject_around, "Select around object",
        select_textobject_inner, "Select inside object",
        goto_next_function, "Goto next function",
        goto_prev_function, "Goto previous function",
        goto_next_class, "Goto next type definition",
        goto_prev_class, "Goto previous type definition",
        goto_next_parameter, "Goto next parameter",
        goto_prev_parameter, "Goto previous parameter",
        goto_next_comment, "Goto next comment",
        goto_prev_comment, "Goto previous comment",
        goto_next_test, "Goto next test",
        goto_prev_test, "Goto previous test",
        goto_next_paragraph, "Goto next paragraph",
        goto_prev_paragraph, "Goto previous paragraph",
        dap_launch, "Launch debug target",
        dap_toggle_breakpoint, "Toggle breakpoint",
        dap_continue, "Continue program execution",
        dap_pause, "Pause program execution",
        dap_step_in, "Step in",
        dap_step_out, "Step out",
        dap_next, "Step to next",
        dap_variables, "List variables",
        dap_terminate, "End debug session",
        dap_edit_condition, "Edit breakpoint condition on current line",
        dap_edit_log, "Edit breakpoint log message on current line",
        dap_switch_thread, "Switch current thread",
        dap_switch_stack_frame, "Switch stack frame",
        dap_enable_exceptions, "Enable exception breakpoints",
        dap_disable_exceptions, "Disable exception breakpoints",
        shell_pipe, "Pipe selections through shell command",
        shell_pipe_to, "Pipe selections into shell command ignoring output",
        shell_insert_output, "Insert shell command output before selections",
        shell_append_output, "Append shell command output after selections",
        shell_keep_pipe, "Filter selections with shell predicate",
        suspend, "Suspend and return to shell",
        rename_symbol, "Rename symbol",
        increment, "Increment item under cursor",
        decrement, "Decrement item under cursor",
        record_macro, "Record macro",
        replay_macro, "Replay macro",
        command_palette, "Open command palette",
    );
}

impl fmt::Debug for MappableCommand {
    fn fmt(&self, f: &mut std::fmt::Formatter<'_>) -> std::fmt::Result {
        f.debug_tuple("MappableCommand")
            .field(&self.name())
            .finish()
    }
}

impl fmt::Display for MappableCommand {
    fn fmt(&self, f: &mut std::fmt::Formatter<'_>) -> std::fmt::Result {
        f.write_str(self.name())
    }
}

impl std::str::FromStr for MappableCommand {
    type Err = anyhow::Error;

    fn from_str(s: &str) -> Result<Self, Self::Err> {
        if let Some(suffix) = s.strip_prefix(':') {
            let mut typable_command = suffix.split(' ').into_iter().map(|arg| arg.trim());
            let name = typable_command
                .next()
                .ok_or_else(|| anyhow!("Expected typable command name"))?;
            let args = typable_command
                .map(|s| s.to_owned())
                .collect::<Vec<String>>();
            typed::TYPABLE_COMMAND_MAP
                .get(name)
                .map(|cmd| MappableCommand::Typable {
                    name: cmd.name.to_owned(),
                    doc: format!(":{} {:?}", cmd.name, args),
                    args,
                })
                .ok_or_else(|| anyhow!("No TypableCommand named '{}'", s))
        } else {
            MappableCommand::STATIC_COMMAND_LIST
                .iter()
                .find(|cmd| cmd.name() == s)
                .cloned()
                .ok_or_else(|| anyhow!("No command named '{}'", s))
        }
    }
}

impl<'de> Deserialize<'de> for MappableCommand {
    fn deserialize<D>(deserializer: D) -> Result<Self, D::Error>
    where
        D: Deserializer<'de>,
    {
        let s = String::deserialize(deserializer)?;
        s.parse().map_err(de::Error::custom)
    }
}

impl PartialEq for MappableCommand {
    fn eq(&self, other: &Self) -> bool {
        match (self, other) {
            (
                MappableCommand::Typable {
                    name: first_name, ..
                },
                MappableCommand::Typable {
                    name: second_name, ..
                },
            ) => first_name == second_name,
            (
                MappableCommand::Static {
                    name: first_name, ..
                },
                MappableCommand::Static {
                    name: second_name, ..
                },
            ) => first_name == second_name,
            _ => false,
        }
    }
}

fn no_op(_cx: &mut Context) {}

fn move_impl<F>(cx: &mut Context, move_fn: F, dir: Direction, behaviour: Movement)
where
    F: Fn(RopeSlice, Range, Direction, usize, Movement, usize) -> Range,
{
    let count = cx.count();
    let (view, doc) = current!(cx.editor);
    let text = doc.text().slice(..);

    let selection = doc
        .selection(view.id)
        .clone()
        .transform(|range| move_fn(text, range, dir, count, behaviour, doc.tab_width()));
    doc.set_selection(view.id, selection);
}

use helix_core::movement::{move_horizontally, move_vertically};

fn move_char_left(cx: &mut Context) {
    move_impl(cx, move_horizontally, Direction::Backward, Movement::Move)
}

fn move_char_right(cx: &mut Context) {
    move_impl(cx, move_horizontally, Direction::Forward, Movement::Move)
}

fn move_line_up(cx: &mut Context) {
    move_impl(cx, move_vertically, Direction::Backward, Movement::Move)
}

fn move_line_down(cx: &mut Context) {
    move_impl(cx, move_vertically, Direction::Forward, Movement::Move)
}

fn extend_char_left(cx: &mut Context) {
    move_impl(cx, move_horizontally, Direction::Backward, Movement::Extend)
}

fn extend_char_right(cx: &mut Context) {
    move_impl(cx, move_horizontally, Direction::Forward, Movement::Extend)
}

fn extend_line_up(cx: &mut Context) {
    move_impl(cx, move_vertically, Direction::Backward, Movement::Extend)
}

fn extend_line_down(cx: &mut Context) {
    move_impl(cx, move_vertically, Direction::Forward, Movement::Extend)
}

fn goto_line_end_impl(view: &mut View, doc: &mut Document, movement: Movement) {
    let text = doc.text().slice(..);

    let selection = doc.selection(view.id).clone().transform(|range| {
        let line = range.cursor_line(text);
        let line_start = text.line_to_char(line);

        let pos = graphemes::prev_grapheme_boundary(text, line_end_char_index(&text, line))
            .max(line_start);

        range.put_cursor(text, pos, movement == Movement::Extend)
    });
    doc.set_selection(view.id, selection);
}

fn goto_line_end(cx: &mut Context) {
    let (view, doc) = current!(cx.editor);
    goto_line_end_impl(
        view,
        doc,
        if cx.editor.mode == Mode::Select {
            Movement::Extend
        } else {
            Movement::Move
        },
    )
}

fn extend_to_line_end(cx: &mut Context) {
    let (view, doc) = current!(cx.editor);
    goto_line_end_impl(view, doc, Movement::Extend)
}

fn goto_line_end_newline_impl(view: &mut View, doc: &mut Document, movement: Movement) {
    let text = doc.text().slice(..);

    let selection = doc.selection(view.id).clone().transform(|range| {
        let line = range.cursor_line(text);
        let pos = line_end_char_index(&text, line);

        range.put_cursor(text, pos, movement == Movement::Extend)
    });
    doc.set_selection(view.id, selection);
}

fn goto_line_end_newline(cx: &mut Context) {
    let (view, doc) = current!(cx.editor);
    goto_line_end_newline_impl(
        view,
        doc,
        if cx.editor.mode == Mode::Select {
            Movement::Extend
        } else {
            Movement::Move
        },
    )
}

fn extend_to_line_end_newline(cx: &mut Context) {
    let (view, doc) = current!(cx.editor);
    goto_line_end_newline_impl(view, doc, Movement::Extend)
}

fn goto_line_start_impl(view: &mut View, doc: &mut Document, movement: Movement) {
    let text = doc.text().slice(..);

    let selection = doc.selection(view.id).clone().transform(|range| {
        let line = range.cursor_line(text);

        // adjust to start of the line
        let pos = text.line_to_char(line);
        range.put_cursor(text, pos, movement == Movement::Extend)
    });
    doc.set_selection(view.id, selection);
}

fn goto_line_start(cx: &mut Context) {
    let (view, doc) = current!(cx.editor);
    goto_line_start_impl(
        view,
        doc,
        if cx.editor.mode == Mode::Select {
            Movement::Extend
        } else {
            Movement::Move
        },
    )
}

fn goto_next_buffer(cx: &mut Context) {
    goto_buffer(cx.editor, Direction::Forward);
}

fn goto_previous_buffer(cx: &mut Context) {
    goto_buffer(cx.editor, Direction::Backward);
}

fn goto_buffer(editor: &mut Editor, direction: Direction) {
    let current = view!(editor).doc;

    let id = match direction {
        Direction::Forward => {
            let iter = editor.documents.keys();
            let mut iter = iter.skip_while(|id| *id != &current);
            iter.next(); // skip current item
            iter.next().or_else(|| editor.documents.keys().next())
        }
        Direction::Backward => {
            let iter = editor.documents.keys();
            let mut iter = iter.rev().skip_while(|id| *id != &current);
            iter.next(); // skip current item
            iter.next().or_else(|| editor.documents.keys().rev().next())
        }
    }
    .unwrap();

    let id = *id;

    editor.switch(id, Action::Replace);
}

fn extend_to_line_start(cx: &mut Context) {
    let (view, doc) = current!(cx.editor);
    goto_line_start_impl(view, doc, Movement::Extend)
}

fn kill_to_line_start(cx: &mut Context) {
    let (view, doc) = current!(cx.editor);
    let text = doc.text().slice(..);

    let selection = doc.selection(view.id).clone().transform(|range| {
        let line = range.cursor_line(text);
        let first_char = text.line_to_char(line);
        let anchor = range.cursor(text);
        let head = if anchor == first_char && line != 0 {
            // select until previous line
            line_end_char_index(&text, line - 1)
        } else if let Some(pos) = find_first_non_whitespace_char(text.line(line)) {
            if first_char + pos < anchor {
                // select until first non-blank in line if cursor is after it
                first_char + pos
            } else {
                // select until start of line
                first_char
            }
        } else {
            // select until start of line
            first_char
        };
        Range::new(head, anchor)
    });
    delete_selection_insert_mode(doc, view, &selection);

    lsp::signature_help_impl(cx, SignatureHelpInvoked::Automatic);
}

fn kill_to_line_end(cx: &mut Context) {
    let (view, doc) = current!(cx.editor);
    let text = doc.text().slice(..);

    let selection = doc.selection(view.id).clone().transform(|range| {
        let line = range.cursor_line(text);
        let line_end_pos = line_end_char_index(&text, line);
        let pos = range.cursor(text);

        let mut new_range = range.put_cursor(text, line_end_pos, true);
        // don't want to remove the line separator itself if the cursor doesn't reach the end of line.
        if pos != line_end_pos {
            new_range.head = line_end_pos;
        }
        new_range
    });
    delete_selection_insert_mode(doc, view, &selection);

    lsp::signature_help_impl(cx, SignatureHelpInvoked::Automatic);
}

fn goto_first_nonwhitespace(cx: &mut Context) {
    let (view, doc) = current!(cx.editor);
    let text = doc.text().slice(..);

    let selection = doc.selection(view.id).clone().transform(|range| {
        let line = range.cursor_line(text);

        if let Some(pos) = find_first_non_whitespace_char(text.line(line)) {
            let pos = pos + text.line_to_char(line);
            range.put_cursor(text, pos, cx.editor.mode == Mode::Select)
        } else {
            range
        }
    });
    doc.set_selection(view.id, selection);
}

fn trim_selections(cx: &mut Context) {
    let (view, doc) = current!(cx.editor);
    let text = doc.text().slice(..);

    let ranges: SmallVec<[Range; 1]> = doc
        .selection(view.id)
        .iter()
        .filter_map(|range| {
            if range.is_empty() || range.slice(text).chars().all(|ch| ch.is_whitespace()) {
                return None;
            }
            let mut start = range.from();
            let mut end = range.to();
            start = movement::skip_while(text, start, |x| x.is_whitespace()).unwrap_or(start);
            end = movement::backwards_skip_while(text, end, |x| x.is_whitespace()).unwrap_or(end);
            Some(Range::new(start, end).with_direction(range.direction()))
        })
        .collect();

    if !ranges.is_empty() {
        let primary = doc.selection(view.id).primary();
        let idx = ranges
            .iter()
            .position(|range| range.overlaps(&primary))
            .unwrap_or(ranges.len() - 1);
        doc.set_selection(view.id, Selection::new(ranges, idx));
    } else {
        collapse_selection(cx);
        keep_primary_selection(cx);
    };
}

// align text in selection
fn align_selections(cx: &mut Context) {
    let (view, doc) = current!(cx.editor);
    let text = doc.text().slice(..);
    let selection = doc.selection(view.id);

    let tab_width = doc.tab_width();
    let mut column_widths: Vec<Vec<_>> = Vec::new();
    let mut last_line = text.len_lines() + 1;
    let mut col = 0;

    for range in selection {
        let coords = visual_coords_at_pos(text, range.head, tab_width);
        let anchor_coords = visual_coords_at_pos(text, range.anchor, tab_width);

        if coords.row != anchor_coords.row {
            cx.editor
                .set_error("align cannot work with multi line selections");
            return;
        }

        col = if coords.row == last_line { col + 1 } else { 0 };

        if col >= column_widths.len() {
            column_widths.push(Vec::new());
        }
        column_widths[col].push((range.from(), coords.col));

        last_line = coords.row;
    }

    let mut changes = Vec::with_capacity(selection.len());

    // Account for changes on each row
    let len = column_widths.first().map(|cols| cols.len()).unwrap_or(0);
    let mut offs = vec![0; len];

    for col in column_widths {
        let max_col = col
            .iter()
            .enumerate()
            .map(|(row, (_, cursor))| *cursor + offs[row])
            .max()
            .unwrap_or(0);

        for (row, (insert_pos, last_col)) in col.into_iter().enumerate() {
            let ins_count = max_col - (last_col + offs[row]);

            if ins_count == 0 {
                continue;
            }

            offs[row] += ins_count;

            changes.push((insert_pos, insert_pos, Some(" ".repeat(ins_count).into())));
        }
    }

    // The changeset has to be sorted
    changes.sort_unstable_by_key(|(from, _, _)| *from);

    let transaction = Transaction::change(doc.text(), changes.into_iter());
    apply_transaction(&transaction, doc, view);
}

fn goto_window(cx: &mut Context, align: Align) {
    let count = cx.count() - 1;
    let config = cx.editor.config();
    let (view, doc) = current!(cx.editor);

    let height = view.inner_height();

    // respect user given count if any
    // - 1 so we have at least one gap in the middle.
    // a height of 6 with padding of 3 on each side will keep shifting the view back and forth
    // as we type
    let scrolloff = config.scrolloff.min(height.saturating_sub(1) / 2);

    let last_line = view.last_line(doc);

    let line = match align {
        Align::Top => view.offset.row + scrolloff + count,
        Align::Center => view.offset.row + ((last_line - view.offset.row) / 2),
        Align::Bottom => last_line.saturating_sub(scrolloff + count),
    }
    .max(view.offset.row + scrolloff)
    .min(last_line.saturating_sub(scrolloff));

    let pos = doc.text().line_to_char(line);
    let text = doc.text().slice(..);
    let selection = doc
        .selection(view.id)
        .clone()
        .transform(|range| range.put_cursor(text, pos, cx.editor.mode == Mode::Select));
    doc.set_selection(view.id, selection);
}

fn goto_window_top(cx: &mut Context) {
    goto_window(cx, Align::Top)
}

fn goto_window_center(cx: &mut Context) {
    goto_window(cx, Align::Center)
}

fn goto_window_bottom(cx: &mut Context) {
    goto_window(cx, Align::Bottom)
}

fn move_word_impl<F>(cx: &mut Context, move_fn: F)
where
    F: Fn(RopeSlice, Range, usize) -> Range,
{
    let count = cx.count();
    let (view, doc) = current!(cx.editor);
    let text = doc.text().slice(..);

    let selection = doc
        .selection(view.id)
        .clone()
        .transform(|range| move_fn(text, range, count));
    doc.set_selection(view.id, selection);
}

fn move_next_word_start(cx: &mut Context) {
    move_word_impl(cx, movement::move_next_word_start)
}

fn move_prev_word_start(cx: &mut Context) {
    move_word_impl(cx, movement::move_prev_word_start)
}

fn move_prev_word_end(cx: &mut Context) {
    move_word_impl(cx, movement::move_prev_word_end)
}

fn move_next_word_end(cx: &mut Context) {
    move_word_impl(cx, movement::move_next_word_end)
}

fn move_next_long_word_start(cx: &mut Context) {
    move_word_impl(cx, movement::move_next_long_word_start)
}

fn move_prev_long_word_start(cx: &mut Context) {
    move_word_impl(cx, movement::move_prev_long_word_start)
}

fn move_next_long_word_end(cx: &mut Context) {
    move_word_impl(cx, movement::move_next_long_word_end)
}

fn goto_para_impl<F>(cx: &mut Context, move_fn: F)
where
    F: Fn(RopeSlice, Range, usize, Movement) -> Range + 'static,
{
    let count = cx.count();
    let motion = move |editor: &mut Editor| {
        let (view, doc) = current!(editor);
        let text = doc.text().slice(..);
        let behavior = if editor.mode == Mode::Select {
            Movement::Extend
        } else {
            Movement::Move
        };

        let selection = doc
            .selection(view.id)
            .clone()
            .transform(|range| move_fn(text, range, count, behavior));
        doc.set_selection(view.id, selection);
    };
    motion(cx.editor);
    cx.editor.last_motion = Some(Motion(Box::new(motion)));
}

fn goto_prev_paragraph(cx: &mut Context) {
    goto_para_impl(cx, movement::move_prev_paragraph)
}

fn goto_next_paragraph(cx: &mut Context) {
    goto_para_impl(cx, movement::move_next_paragraph)
}

fn goto_file_start(cx: &mut Context) {
    if cx.count.is_some() {
        goto_line(cx);
    } else {
        let (view, doc) = current!(cx.editor);
        let text = doc.text().slice(..);
        let selection = doc
            .selection(view.id)
            .clone()
            .transform(|range| range.put_cursor(text, 0, cx.editor.mode == Mode::Select));
        push_jump(view, doc);
        doc.set_selection(view.id, selection);
    }
}

fn goto_file_end(cx: &mut Context) {
    let (view, doc) = current!(cx.editor);
    let text = doc.text().slice(..);
    let pos = doc.text().len_chars();
    let selection = doc
        .selection(view.id)
        .clone()
        .transform(|range| range.put_cursor(text, pos, cx.editor.mode == Mode::Select));
    push_jump(view, doc);
    doc.set_selection(view.id, selection);
}

fn goto_file(cx: &mut Context) {
    goto_file_impl(cx, Action::Replace);
}

fn goto_file_hsplit(cx: &mut Context) {
    goto_file_impl(cx, Action::HorizontalSplit);
}

fn goto_file_vsplit(cx: &mut Context) {
    goto_file_impl(cx, Action::VerticalSplit);
}

/// Goto files in selection.
fn goto_file_impl(cx: &mut Context, action: Action) {
    let (view, doc) = current_ref!(cx.editor);
    let text = doc.text();
    let selections = doc.selection(view.id);
    let mut paths: Vec<_> = selections
        .iter()
        .map(|r| text.slice(r.from()..r.to()).to_string())
        .collect();
    let primary = selections.primary();
    // Checks whether there is only one selection with a width of 1
    if selections.len() == 1 && primary.len() == 1 {
        let count = cx.count();
        let text_slice = text.slice(..);
        // In this case it selects the WORD under the cursor
        let current_word = textobject::textobject_word(
            text_slice,
            primary,
            textobject::TextObject::Inside,
            count,
            true,
        );
        // Trims some surrounding chars so that the actual file is opened.
        let surrounding_chars: &[_] = &['\'', '"', '(', ')'];
        paths.clear();
        paths.push(
            current_word
                .fragment(text_slice)
                .trim_matches(surrounding_chars)
                .to_string(),
        );
    }
    for sel in paths {
        let p = sel.trim();
        if !p.is_empty() {
            if let Err(e) = cx.editor.open(&PathBuf::from(p), action) {
                cx.editor.set_error(format!("Open file failed: {:?}", e));
            }
        }
    }
}

fn extend_word_impl<F>(cx: &mut Context, extend_fn: F)
where
    F: Fn(RopeSlice, Range, usize) -> Range,
{
    let count = cx.count();
    let (view, doc) = current!(cx.editor);
    let text = doc.text().slice(..);

    let selection = doc.selection(view.id).clone().transform(|range| {
        let word = extend_fn(text, range, count);
        let pos = word.cursor(text);
        range.put_cursor(text, pos, true)
    });
    doc.set_selection(view.id, selection);
}

fn extend_next_word_start(cx: &mut Context) {
    extend_word_impl(cx, movement::move_next_word_start)
}

fn extend_prev_word_start(cx: &mut Context) {
    extend_word_impl(cx, movement::move_prev_word_start)
}

fn extend_next_word_end(cx: &mut Context) {
    extend_word_impl(cx, movement::move_next_word_end)
}

fn extend_prev_word_end(cx: &mut Context) {
    extend_word_impl(cx, movement::move_prev_word_end)
}

fn extend_next_long_word_start(cx: &mut Context) {
    extend_word_impl(cx, movement::move_next_long_word_start)
}

fn extend_prev_long_word_start(cx: &mut Context) {
    extend_word_impl(cx, movement::move_prev_long_word_start)
}

fn extend_next_long_word_end(cx: &mut Context) {
    extend_word_impl(cx, movement::move_next_long_word_end)
}

fn will_find_char<F>(cx: &mut Context, search_fn: F, inclusive: bool, extend: bool)
where
    F: Fn(RopeSlice, char, usize, usize, bool) -> Option<usize> + 'static,
{
    // TODO: count is reset to 1 before next key so we move it into the closure here.
    // Would be nice to carry over.
    let count = cx.count();

    // need to wait for next key
    // TODO: should this be done by grapheme rather than char?  For example,
    // we can't properly handle the line-ending CRLF case here in terms of char.
    cx.on_next_key(move |cx, event| {
        let ch = match event {
            KeyEvent {
                code: KeyCode::Enter,
                ..
            } =>
            // TODO: this isn't quite correct when CRLF is involved.
            // This hack will work in most cases, since documents don't
            // usually mix line endings.  But we should fix it eventually
            // anyway.
            {
                doc!(cx.editor).line_ending.as_str().chars().next().unwrap()
            }

            KeyEvent {
                code: KeyCode::Tab, ..
            } => '\t',

            KeyEvent {
                code: KeyCode::Char(ch),
                ..
            } => ch,
            _ => return,
        };

        find_char_impl(cx.editor, &search_fn, inclusive, extend, ch, count);
        cx.editor.last_motion = Some(Motion(Box::new(move |editor: &mut Editor| {
            find_char_impl(editor, &search_fn, inclusive, true, ch, 1);
        })));
    })
}

//

#[inline]
fn find_char_impl<F, M: CharMatcher + Clone + Copy>(
    editor: &mut Editor,
    search_fn: &F,
    inclusive: bool,
    extend: bool,
    char_matcher: M,
    count: usize,
) where
    F: Fn(RopeSlice, M, usize, usize, bool) -> Option<usize> + 'static,
{
    let (view, doc) = current!(editor);
    let text = doc.text().slice(..);

    let selection = doc.selection(view.id).clone().transform(|range| {
        // TODO: use `Range::cursor()` here instead.  However, that works in terms of
        // graphemes, whereas this function doesn't yet.  So we're doing the same logic
        // here, but just in terms of chars instead.
        let search_start_pos = if range.anchor < range.head {
            range.head - 1
        } else {
            range.head
        };

        search_fn(text, char_matcher, search_start_pos, count, inclusive).map_or(range, |pos| {
            if extend {
                range.put_cursor(text, pos, true)
            } else {
                Range::point(range.cursor(text)).put_cursor(text, pos, true)
            }
        })
    });
    doc.set_selection(view.id, selection);
}

fn find_next_char_impl(
    text: RopeSlice,
    ch: char,
    pos: usize,
    n: usize,
    inclusive: bool,
) -> Option<usize> {
    let pos = (pos + 1).min(text.len_chars());
    if inclusive {
        search::find_nth_next(text, ch, pos, n)
    } else {
        let n = match text.get_char(pos) {
            Some(next_ch) if next_ch == ch => n + 1,
            _ => n,
        };
        search::find_nth_next(text, ch, pos, n).map(|n| n.saturating_sub(1))
    }
}

fn find_prev_char_impl(
    text: RopeSlice,
    ch: char,
    pos: usize,
    n: usize,
    inclusive: bool,
) -> Option<usize> {
    if inclusive {
        search::find_nth_prev(text, ch, pos, n)
    } else {
        let n = match text.get_char(pos.saturating_sub(1)) {
            Some(next_ch) if next_ch == ch => n + 1,
            _ => n,
        };
        search::find_nth_prev(text, ch, pos, n).map(|n| (n + 1).min(text.len_chars()))
    }
}

fn find_till_char(cx: &mut Context) {
    will_find_char(cx, find_next_char_impl, false, false)
}

fn find_next_char(cx: &mut Context) {
    will_find_char(cx, find_next_char_impl, true, false)
}

fn extend_till_char(cx: &mut Context) {
    will_find_char(cx, find_next_char_impl, false, true)
}

fn extend_next_char(cx: &mut Context) {
    will_find_char(cx, find_next_char_impl, true, true)
}

fn till_prev_char(cx: &mut Context) {
    will_find_char(cx, find_prev_char_impl, false, false)
}

fn find_prev_char(cx: &mut Context) {
    will_find_char(cx, find_prev_char_impl, true, false)
}

fn extend_till_prev_char(cx: &mut Context) {
    will_find_char(cx, find_prev_char_impl, false, true)
}

fn extend_prev_char(cx: &mut Context) {
    will_find_char(cx, find_prev_char_impl, true, true)
}

fn repeat_last_motion(cx: &mut Context) {
    let count = cx.count();
    let last_motion = cx.editor.last_motion.take();
    if let Some(m) = &last_motion {
        for _ in 0..count {
            m.run(cx.editor);
        }
        cx.editor.last_motion = last_motion;
    }
}

fn replace(cx: &mut Context) {
    let mut buf = [0u8; 4]; // To hold utf8 encoded char.

    // need to wait for next key
    cx.on_next_key(move |cx, event| {
        let (view, doc) = current!(cx.editor);
        let ch: Option<&str> = match event {
            KeyEvent {
                code: KeyCode::Char(ch),
                ..
            } => Some(ch.encode_utf8(&mut buf[..])),
            KeyEvent {
                code: KeyCode::Enter,
                ..
            } => Some(doc.line_ending.as_str()),
            KeyEvent {
                code: KeyCode::Tab, ..
            } => Some("\t"),
            _ => None,
        };

        let selection = doc.selection(view.id);

        if let Some(ch) = ch {
            let transaction = Transaction::change_by_selection(doc.text(), selection, |range| {
                if !range.is_empty() {
                    let text: String =
                        RopeGraphemes::new(doc.text().slice(range.from()..range.to()))
                            .map(|g| {
                                let cow: Cow<str> = g.into();
                                if str_is_line_ending(&cow) {
                                    cow
                                } else {
                                    ch.into()
                                }
                            })
                            .collect();

                    (range.from(), range.to(), Some(text.into()))
                } else {
                    // No change.
                    (range.from(), range.to(), None)
                }
            });

            apply_transaction(&transaction, doc, view);
            exit_select_mode(cx);
        }
    })
}

fn switch_case_impl<F>(cx: &mut Context, change_fn: F)
where
    F: Fn(RopeSlice) -> Tendril,
{
    let (view, doc) = current!(cx.editor);
    let selection = doc.selection(view.id);
    let transaction = Transaction::change_by_selection(doc.text(), selection, |range| {
        let text: Tendril = change_fn(range.slice(doc.text().slice(..)));

        (range.from(), range.to(), Some(text))
    });

    apply_transaction(&transaction, doc, view);
}

fn switch_case(cx: &mut Context) {
    switch_case_impl(cx, |string| {
        string
            .chars()
            .flat_map(|ch| {
                if ch.is_lowercase() {
                    ch.to_uppercase().collect()
                } else if ch.is_uppercase() {
                    ch.to_lowercase().collect()
                } else {
                    vec![ch]
                }
            })
            .collect()
    });
}

fn switch_to_uppercase(cx: &mut Context) {
    switch_case_impl(cx, |string| {
        string.chunks().map(|chunk| chunk.to_uppercase()).collect()
    });
}

fn switch_to_lowercase(cx: &mut Context) {
    switch_case_impl(cx, |string| {
        string.chunks().map(|chunk| chunk.to_lowercase()).collect()
    });
}

pub fn scroll(cx: &mut Context, offset: usize, direction: Direction) {
    use Direction::*;
    let config = cx.editor.config();
    let (view, doc) = current!(cx.editor);

    let range = doc.selection(view.id).primary();
    let text = doc.text().slice(..);

    let cursor = visual_coords_at_pos(text, range.cursor(text), doc.tab_width());
    let doc_last_line = doc.text().len_lines().saturating_sub(1);

    let last_line = view.last_line(doc);

    if direction == Backward && view.offset.row == 0
        || direction == Forward && last_line == doc_last_line
    {
        return;
    }

    let height = view.inner_height();

    let scrolloff = config.scrolloff.min(height / 2);

    view.offset.row = match direction {
        Forward => view.offset.row + offset,
        Backward => view.offset.row.saturating_sub(offset),
    }
    .min(doc_last_line);

    // recalculate last line
    let last_line = view.last_line(doc);

    // clamp into viewport
    let line = cursor
        .row
        .max(view.offset.row + scrolloff)
        .min(last_line.saturating_sub(scrolloff));

    // If cursor needs moving, replace primary selection
    if line != cursor.row {
        let head = pos_at_visual_coords(text, Position::new(line, cursor.col), doc.tab_width()); // this func will properly truncate to line end

        let anchor = if cx.editor.mode == Mode::Select {
            range.anchor
        } else {
            head
        };

        // replace primary selection with an empty selection at cursor pos
        let prim_sel = Range::new(anchor, head);
        let mut sel = doc.selection(view.id).clone();
        let idx = sel.primary_index();
        sel = sel.replace(idx, prim_sel);
        doc.set_selection(view.id, sel);
    }
}

fn page_up(cx: &mut Context) {
    let view = view!(cx.editor);
    let offset = view.inner_height();
    scroll(cx, offset, Direction::Backward);
}

fn page_down(cx: &mut Context) {
    let view = view!(cx.editor);
    let offset = view.inner_height();
    scroll(cx, offset, Direction::Forward);
}

fn half_page_up(cx: &mut Context) {
    let view = view!(cx.editor);
    let offset = view.inner_height() / 2;
    scroll(cx, offset, Direction::Backward);
}

fn half_page_down(cx: &mut Context) {
    let view = view!(cx.editor);
    let offset = view.inner_height() / 2;
    scroll(cx, offset, Direction::Forward);
}

fn copy_selection_on_line(cx: &mut Context, direction: Direction) {
    let count = cx.count();
    let (view, doc) = current!(cx.editor);
    let text = doc.text().slice(..);
    let selection = doc.selection(view.id);
    let mut ranges = SmallVec::with_capacity(selection.ranges().len() * (count + 1));
    ranges.extend_from_slice(selection.ranges());
    let mut primary_index = 0;
    for range in selection.iter() {
        let is_primary = *range == selection.primary();

        // The range is always head exclusive
        let (head, anchor) = if range.anchor < range.head {
            (range.head - 1, range.anchor)
        } else {
            (range.head, range.anchor.saturating_sub(1))
        };

        let tab_width = doc.tab_width();

        let head_pos = visual_coords_at_pos(text, head, tab_width);
        let anchor_pos = visual_coords_at_pos(text, anchor, tab_width);

        let height = std::cmp::max(head_pos.row, anchor_pos.row)
            - std::cmp::min(head_pos.row, anchor_pos.row)
            + 1;

        if is_primary {
            primary_index = ranges.len();
        }
        ranges.push(*range);

        let mut sels = 0;
        let mut i = 0;
        while sels < count {
            let offset = (i + 1) * height;

            let anchor_row = match direction {
                Direction::Forward => anchor_pos.row + offset,
                Direction::Backward => anchor_pos.row.saturating_sub(offset),
            };

            let head_row = match direction {
                Direction::Forward => head_pos.row + offset,
                Direction::Backward => head_pos.row.saturating_sub(offset),
            };

            if anchor_row >= text.len_lines() || head_row >= text.len_lines() {
                break;
            }

            let anchor =
                pos_at_visual_coords(text, Position::new(anchor_row, anchor_pos.col), tab_width);
            let head = pos_at_visual_coords(text, Position::new(head_row, head_pos.col), tab_width);

            // skip lines that are too short
            if visual_coords_at_pos(text, anchor, tab_width).col == anchor_pos.col
                && visual_coords_at_pos(text, head, tab_width).col == head_pos.col
            {
                if is_primary {
                    primary_index = ranges.len();
                }
                // This is Range::new(anchor, head), but it will place the cursor on the correct column
                ranges.push(Range::point(anchor).put_cursor(text, head, true));
                sels += 1;
            }

            i += 1;
        }
    }

    let selection = Selection::new(ranges, primary_index);
    doc.set_selection(view.id, selection);
}

fn copy_selection_on_prev_line(cx: &mut Context) {
    copy_selection_on_line(cx, Direction::Backward)
}

fn copy_selection_on_next_line(cx: &mut Context) {
    copy_selection_on_line(cx, Direction::Forward)
}

fn select_all(cx: &mut Context) {
    let (view, doc) = current!(cx.editor);

    let end = doc.text().len_chars();
    doc.set_selection(view.id, Selection::single(0, end))
}

fn select_regex(cx: &mut Context) {
    let reg = cx.register.unwrap_or('/');
    ui::regex_prompt(
        cx,
        "select:".into(),
        Some(reg),
        ui::completers::none,
        move |editor, regex, event| {
            let (view, doc) = current!(editor);
            if !matches!(event, PromptEvent::Update | PromptEvent::Validate) {
                return;
            }
            let text = doc.text().slice(..);
            if let Some(selection) =
                selection::select_on_matches(text, doc.selection(view.id), &regex)
            {
                doc.set_selection(view.id, selection);
            }
        },
    );
}

fn split_selection(cx: &mut Context) {
    let reg = cx.register.unwrap_or('/');
    ui::regex_prompt(
        cx,
        "split:".into(),
        Some(reg),
        ui::completers::none,
        move |editor, regex, event| {
            let (view, doc) = current!(editor);
            if !matches!(event, PromptEvent::Update | PromptEvent::Validate) {
                return;
            }
            let text = doc.text().slice(..);
            let selection = selection::split_on_matches(text, doc.selection(view.id), &regex);
            doc.set_selection(view.id, selection);
        },
    );
}

fn split_selection_on_newline(cx: &mut Context) {
    let (view, doc) = current!(cx.editor);
    let text = doc.text().slice(..);
    // only compile the regex once
    #[allow(clippy::trivial_regex)]
    static REGEX: Lazy<Regex> =
        Lazy::new(|| Regex::new(r"\r\n|[\n\r\u{000B}\u{000C}\u{0085}\u{2028}\u{2029}]").unwrap());
    let selection = selection::split_on_matches(text, doc.selection(view.id), &REGEX);
    doc.set_selection(view.id, selection);
}

fn merge_consecutive_selections(cx: &mut Context) {
    let (view, doc) = current!(cx.editor);
    let selection = doc.selection(view.id).clone().merge_consecutive_ranges();
    doc.set_selection(view.id, selection);
}

#[allow(clippy::too_many_arguments)]
fn search_impl(
    editor: &mut Editor,
    contents: &str,
    regex: &Regex,
    movement: Movement,
    direction: Direction,
    scrolloff: usize,
    wrap_around: bool,
    show_warnings: bool,
) {
    let (view, doc) = current!(editor);
    let text = doc.text().slice(..);
    let selection = doc.selection(view.id);

    // Get the right side of the primary block cursor for forward search, or the
    // grapheme before the start of the selection for reverse search.
    let start = match direction {
        Direction::Forward => text.char_to_byte(graphemes::ensure_grapheme_boundary_next(
            text,
            selection.primary().to(),
        )),
        Direction::Backward => text.char_to_byte(graphemes::ensure_grapheme_boundary_prev(
            text,
            selection.primary().from(),
        )),
    };

    // A regex::Match returns byte-positions in the str. In the case where we
    // do a reverse search and wraparound to the end, we don't need to search
    // the text before the current cursor position for matches, but by slicing
    // it out, we need to add it back to the position of the selection.
    let mut offset = 0;

    // use find_at to find the next match after the cursor, loop around the end
    // Careful, `Regex` uses `bytes` as offsets, not character indices!
    let mut mat = match direction {
        Direction::Forward => regex.find_at(contents, start),
        Direction::Backward => regex.find_iter(&contents[..start]).last(),
    };

    if mat.is_none() {
        if wrap_around {
            mat = match direction {
                Direction::Forward => regex.find(contents),
                Direction::Backward => {
                    offset = start;
                    regex.find_iter(&contents[start..]).last()
                }
            };
        }
        if show_warnings {
            if wrap_around && mat.is_some() {
                editor.set_status("Wrapped around document");
            } else {
                editor.set_error("No more matches");
            }
        }
    }

    let (view, doc) = current!(editor);
    let text = doc.text().slice(..);
    let selection = doc.selection(view.id);

    if let Some(mat) = mat {
        let start = text.byte_to_char(mat.start() + offset);
        let end = text.byte_to_char(mat.end() + offset);

        if end == 0 {
            // skip empty matches that don't make sense
            return;
        }

        // Determine range direction based on the primary range
        let primary = selection.primary();
        let range = Range::new(start, end).with_direction(primary.direction());

        let selection = match movement {
            Movement::Extend => selection.clone().push(range),
            Movement::Move => selection.clone().replace(selection.primary_index(), range),
        };

        doc.set_selection(view.id, selection);
        view.ensure_cursor_in_view_center(doc, scrolloff);
    };
}

fn search_completions(cx: &mut Context, reg: Option<char>) -> Vec<String> {
    let mut items = reg
        .and_then(|reg| cx.editor.registers.get(reg))
        .map_or(Vec::new(), |reg| reg.read().iter().take(200).collect());
    items.sort_unstable();
    items.dedup();
    items.into_iter().cloned().collect()
}

fn search(cx: &mut Context) {
    searcher(cx, Direction::Forward)
}

fn rsearch(cx: &mut Context) {
    searcher(cx, Direction::Backward)
}

fn searcher(cx: &mut Context, direction: Direction) {
    let reg = cx.register.unwrap_or('/');
    let config = cx.editor.config();
    let scrolloff = config.scrolloff;
    let wrap_around = config.search.wrap_around;

    let doc = doc!(cx.editor);

    // TODO: could probably share with select_on_matches?

    // HAXX: sadly we can't avoid allocating a single string for the whole buffer since we can't
    // feed chunks into the regex yet
    let contents = doc.text().slice(..).to_string();
    let completions = search_completions(cx, Some(reg));

    ui::regex_prompt(
        cx,
        "search:".into(),
        Some(reg),
        move |_editor: &Editor, input: &str| {
            completions
                .iter()
                .filter(|comp| comp.starts_with(input))
                .map(|comp| (0.., std::borrow::Cow::Owned(comp.clone())))
                .collect()
        },
        move |editor, regex, event| {
            if !matches!(event, PromptEvent::Update | PromptEvent::Validate) {
                return;
            }
            search_impl(
                editor,
                &contents,
                &regex,
                Movement::Move,
                direction,
                scrolloff,
                wrap_around,
                false,
            );
        },
    );
}

fn search_next_or_prev_impl(cx: &mut Context, movement: Movement, direction: Direction) {
    let count = cx.count();
    let config = cx.editor.config();
    let scrolloff = config.scrolloff;
    let (_, doc) = current!(cx.editor);
    let registers = &cx.editor.registers;
    if let Some(query) = registers.read('/').and_then(|query| query.last()) {
        let contents = doc.text().slice(..).to_string();
        let search_config = &config.search;
        let case_insensitive = if search_config.smart_case {
            !query.chars().any(char::is_uppercase)
        } else {
            false
        };
        let wrap_around = search_config.wrap_around;
        if let Ok(regex) = RegexBuilder::new(query)
            .case_insensitive(case_insensitive)
            .multi_line(true)
            .build()
        {
            for _ in 0..count {
                search_impl(
                    cx.editor,
                    &contents,
                    &regex,
                    movement,
                    direction,
                    scrolloff,
                    wrap_around,
                    true,
                );
            }
        } else {
            let error = format!("Invalid regex: {}", query);
            cx.editor.set_error(error);
        }
    }
}

fn search_next(cx: &mut Context) {
    search_next_or_prev_impl(cx, Movement::Move, Direction::Forward);
}

fn search_prev(cx: &mut Context) {
    search_next_or_prev_impl(cx, Movement::Move, Direction::Backward);
}
fn extend_search_next(cx: &mut Context) {
    search_next_or_prev_impl(cx, Movement::Extend, Direction::Forward);
}

fn extend_search_prev(cx: &mut Context) {
    search_next_or_prev_impl(cx, Movement::Extend, Direction::Backward);
}

fn search_selection(cx: &mut Context) {
    let (view, doc) = current!(cx.editor);
    let contents = doc.text().slice(..);

    let regex = doc
        .selection(view.id)
        .iter()
        .map(|selection| regex::escape(&selection.fragment(contents)))
        .collect::<HashSet<_>>() // Collect into hashset to deduplicate identical regexes
        .into_iter()
        .collect::<Vec<_>>()
        .join("|");

    let msg = format!("register '{}' set to '{}'", '/', &regex);
    cx.editor.registers.push('/', regex);
    cx.editor.set_status(msg);
}

fn make_search_word_bounded(cx: &mut Context) {
    let regex = match cx.editor.registers.last('/') {
        Some(regex) => regex,
        None => return,
    };
    let start_anchored = regex.starts_with("\\b");
    let end_anchored = regex.ends_with("\\b");

    if start_anchored && end_anchored {
        return;
    }

    let mut new_regex = String::with_capacity(
        regex.len() + if start_anchored { 0 } else { 2 } + if end_anchored { 0 } else { 2 },
    );

    if !start_anchored {
        new_regex.push_str("\\b");
    }
    new_regex.push_str(regex);
    if !end_anchored {
        new_regex.push_str("\\b");
    }

    let msg = format!("register '{}' set to '{}'", '/', &new_regex);
    cx.editor.registers.push('/', new_regex);
    cx.editor.set_status(msg);
}

fn global_search(cx: &mut Context) {
    #[derive(Debug)]
    struct FileResult {
        path: PathBuf,
        /// 0 indexed lines
        line_num: usize,
    }

    impl FileResult {
        fn new(path: &Path, line_num: usize) -> Self {
            Self {
                path: path.to_path_buf(),
                line_num,
            }
        }
    }

    impl ui::menu::Item for FileResult {
        type Data = Option<PathBuf>;

<<<<<<< HEAD
        fn format<'a>(&self, current_path: &Self::Data, icons: Option<&'a Icons>) -> Row {
            let icon = if let Some(icons) = icons {
                if let Some(icon) = icons.icon_from_path(&self.path) {
                    Some(icon)
                } else {
                    None
                }
            } else {
                None
            };
=======
        fn format(&self, current_path: &Self::Data) -> Row {
>>>>>>> 4535d0fa
            let relative_path = helix_core::path::get_relative_path(&self.path)
                .to_string_lossy()
                .into_owned();
            let path_span: Span = if current_path
                .as_ref()
                .map(|p| p == &self.path)
                .unwrap_or(false)
            {
                format!("{} (*)", relative_path).into()
            } else {
                relative_path.into()
            };

            if let Some(icon) = icon {
                Spans::from(vec![icon.into(), path_span.into()]).into()
            } else {
                path_span.into()
            }
        }
    }

    let (all_matches_sx, all_matches_rx) = tokio::sync::mpsc::unbounded_channel::<FileResult>();
    let config = cx.editor.config();
    let smart_case = config.search.smart_case;
    let file_picker_config = config.file_picker.clone();

    let reg = cx.register.unwrap_or('/');

    let completions = search_completions(cx, Some(reg));
    ui::regex_prompt(
        cx,
        "global-search:".into(),
        Some(reg),
        move |_editor: &Editor, input: &str| {
            completions
                .iter()
                .filter(|comp| comp.starts_with(input))
                .map(|comp| (0.., std::borrow::Cow::Owned(comp.clone())))
                .collect()
        },
        move |_editor, regex, event| {
            if event != PromptEvent::Validate {
                return;
            }

            if let Ok(matcher) = RegexMatcherBuilder::new()
                .case_smart(smart_case)
                .build(regex.as_str())
            {
                let searcher = SearcherBuilder::new()
                    .binary_detection(BinaryDetection::quit(b'\x00'))
                    .build();

                let search_root = std::env::current_dir()
                    .expect("Global search error: Failed to get current dir");
                WalkBuilder::new(search_root)
                    .hidden(file_picker_config.hidden)
                    .parents(file_picker_config.parents)
                    .ignore(file_picker_config.ignore)
                    .follow_links(file_picker_config.follow_symlinks)
                    .git_ignore(file_picker_config.git_ignore)
                    .git_global(file_picker_config.git_global)
                    .git_exclude(file_picker_config.git_exclude)
                    .max_depth(file_picker_config.max_depth)
                    // We always want to ignore the .git directory, otherwise if
                    // `ignore` is turned off above, we end up with a lot of noise
                    // in our picker.
                    .filter_entry(|entry| entry.file_name() != ".git")
                    .build_parallel()
                    .run(|| {
                        let mut searcher = searcher.clone();
                        let matcher = matcher.clone();
                        let all_matches_sx = all_matches_sx.clone();
                        Box::new(move |entry: Result<DirEntry, ignore::Error>| -> WalkState {
                            let entry = match entry {
                                Ok(entry) => entry,
                                Err(_) => return WalkState::Continue,
                            };

                            match entry.file_type() {
                                Some(entry) if entry.is_file() => {}
                                // skip everything else
                                _ => return WalkState::Continue,
                            };

                            let result = searcher.search_path(
                                &matcher,
                                entry.path(),
                                sinks::UTF8(|line_num, _| {
                                    all_matches_sx
                                        .send(FileResult::new(entry.path(), line_num as usize - 1))
                                        .unwrap();

                                    Ok(true)
                                }),
                            );

                            if let Err(err) = result {
                                log::error!(
                                    "Global search error: {}, {}",
                                    entry.path().display(),
                                    err
                                );
                            }
                            WalkState::Continue
                        })
                    });
            } else {
                // Otherwise do nothing
                // log::warn!("Global Search Invalid Pattern")
            }
        },
    );

    let current_path = doc_mut!(cx.editor).path().cloned();

    let show_picker = async move {
        let all_matches: Vec<FileResult> =
            UnboundedReceiverStream::new(all_matches_rx).collect().await;
        let call: job::Callback = Callback::EditorCompositor(Box::new(
            move |editor: &mut Editor, compositor: &mut Compositor| {
                if all_matches.is_empty() {
                    editor.set_status("No matches found");
                    return;
                }

                let picker = FilePicker::new(
                    all_matches,
                    current_path,
                    if editor.config().icons.picker {
                        Some(&editor.icons)
                    } else {
                        None
                    },
                    move |cx, FileResult { path, line_num }, action| {
                        match cx.editor.open(path, action) {
                            Ok(_) => {}
                            Err(e) => {
                                cx.editor.set_error(format!(
                                    "Failed to open file '{}': {}",
                                    path.display(),
                                    e
                                ));
                                return;
                            }
                        }

                        let line_num = *line_num;
                        let (view, doc) = current!(cx.editor);
                        let text = doc.text();
                        let start = text.line_to_char(line_num);
                        let end = text.line_to_char((line_num + 1).min(text.len_lines()));

                        doc.set_selection(view.id, Selection::single(start, end));
                        align_view(doc, view, Align::Center);
                    },
                    |_editor, FileResult { path, line_num }| {
                        Some((path.clone().into(), Some((*line_num, *line_num))))
                    },
                );
                compositor.push(Box::new(overlayed(picker)));
            },
        ));
        Ok(call)
    };
    cx.jobs.callback(show_picker);
}

enum Extend {
    Above,
    Below,
}

fn extend_line(cx: &mut Context) {
    let (view, doc) = current_ref!(cx.editor);
    let extend = match doc.selection(view.id).primary().direction() {
        Direction::Forward => Extend::Below,
        Direction::Backward => Extend::Above,
    };
    extend_line_impl(cx, extend);
}

fn extend_line_below(cx: &mut Context) {
    extend_line_impl(cx, Extend::Below);
}

fn extend_line_above(cx: &mut Context) {
    extend_line_impl(cx, Extend::Above);
}

fn extend_line_impl(cx: &mut Context, extend: Extend) {
    let count = cx.count();
    let (view, doc) = current!(cx.editor);

    let text = doc.text();
    let selection = doc.selection(view.id).clone().transform(|range| {
        let (start_line, end_line) = range.line_range(text.slice(..));

        let start = text.line_to_char(start_line);
        let end = text.line_to_char(
            (end_line + 1) // newline of end_line
                .min(text.len_lines()),
        );

        // extend to previous/next line if current line is selected
        let (anchor, head) = if range.from() == start && range.to() == end {
            match extend {
                Extend::Above => (end, text.line_to_char(start_line.saturating_sub(count))),
                Extend::Below => (
                    start,
                    text.line_to_char((end_line + count + 1).min(text.len_lines())),
                ),
            }
        } else {
            match extend {
                Extend::Above => (end, text.line_to_char(start_line.saturating_sub(count - 1))),
                Extend::Below => (
                    start,
                    text.line_to_char((end_line + count).min(text.len_lines())),
                ),
            }
        };

        Range::new(anchor, head)
    });

    doc.set_selection(view.id, selection);
}

fn extend_to_line_bounds(cx: &mut Context) {
    let (view, doc) = current!(cx.editor);

    doc.set_selection(
        view.id,
        doc.selection(view.id).clone().transform(|range| {
            let text = doc.text();

            let (start_line, end_line) = range.line_range(text.slice(..));
            let start = text.line_to_char(start_line);
            let end = text.line_to_char((end_line + 1).min(text.len_lines()));

            Range::new(start, end).with_direction(range.direction())
        }),
    );
}

fn shrink_to_line_bounds(cx: &mut Context) {
    let (view, doc) = current!(cx.editor);

    doc.set_selection(
        view.id,
        doc.selection(view.id).clone().transform(|range| {
            let text = doc.text();

            let (start_line, end_line) = range.line_range(text.slice(..));

            // Do nothing if the selection is within one line to prevent
            // conditional logic for the behavior of this command
            if start_line == end_line {
                return range;
            }

            let mut start = text.line_to_char(start_line);

            // line_to_char gives us the start position of the line, so
            // we need to get the start position of the next line. In
            // the editor, this will correspond to the cursor being on
            // the EOL whitespace character, which is what we want.
            let mut end = text.line_to_char((end_line + 1).min(text.len_lines()));

            if start != range.from() {
                start = text.line_to_char((start_line + 1).min(text.len_lines()));
            }

            if end != range.to() {
                end = text.line_to_char(end_line);
            }

            Range::new(start, end).with_direction(range.direction())
        }),
    );
}

enum Operation {
    Delete,
    Change,
}

fn delete_selection_impl(cx: &mut Context, op: Operation) {
    let (view, doc) = current!(cx.editor);

    let selection = doc.selection(view.id);

    if cx.register != Some('_') {
        // first yank the selection
        let text = doc.text().slice(..);
        let values: Vec<String> = selection.fragments(text).map(Cow::into_owned).collect();
        let reg_name = cx.register.unwrap_or('"');
        cx.editor.registers.write(reg_name, values);
    };

    // then delete
    let transaction = Transaction::change_by_selection(doc.text(), selection, |range| {
        (range.from(), range.to(), None)
    });
    apply_transaction(&transaction, doc, view);

    match op {
        Operation::Delete => {
            // exit select mode, if currently in select mode
            exit_select_mode(cx);
        }
        Operation::Change => {
            enter_insert_mode(cx);
        }
    }
}

#[inline]
fn delete_selection_insert_mode(doc: &mut Document, view: &mut View, selection: &Selection) {
    let transaction = Transaction::change_by_selection(doc.text(), selection, |range| {
        (range.from(), range.to(), None)
    });
    apply_transaction(&transaction, doc, view);
}

fn delete_selection(cx: &mut Context) {
    delete_selection_impl(cx, Operation::Delete);
}

fn delete_selection_noyank(cx: &mut Context) {
    cx.register = Some('_');
    delete_selection_impl(cx, Operation::Delete);
}

fn change_selection(cx: &mut Context) {
    delete_selection_impl(cx, Operation::Change);
}

fn change_selection_noyank(cx: &mut Context) {
    cx.register = Some('_');
    delete_selection_impl(cx, Operation::Change);
}

fn collapse_selection(cx: &mut Context) {
    let (view, doc) = current!(cx.editor);
    let text = doc.text().slice(..);

    let selection = doc.selection(view.id).clone().transform(|range| {
        let pos = range.cursor(text);
        Range::new(pos, pos)
    });
    doc.set_selection(view.id, selection);
}

fn flip_selections(cx: &mut Context) {
    let (view, doc) = current!(cx.editor);

    let selection = doc
        .selection(view.id)
        .clone()
        .transform(|range| range.flip());
    doc.set_selection(view.id, selection);
}

fn ensure_selections_forward(cx: &mut Context) {
    let (view, doc) = current!(cx.editor);

    let selection = doc
        .selection(view.id)
        .clone()
        .transform(|r| r.with_direction(Direction::Forward));

    doc.set_selection(view.id, selection);
}

fn enter_insert_mode(cx: &mut Context) {
    cx.editor.mode = Mode::Insert;
}

// inserts at the start of each selection
fn insert_mode(cx: &mut Context) {
    enter_insert_mode(cx);
    let (view, doc) = current!(cx.editor);

    log::trace!(
        "entering insert mode with sel: {:?}, text: {:?}",
        doc.selection(view.id),
        doc.text().to_string()
    );

    let selection = doc
        .selection(view.id)
        .clone()
        .transform(|range| Range::new(range.to(), range.from()));

    doc.set_selection(view.id, selection);
}

// inserts at the end of each selection
fn append_mode(cx: &mut Context) {
    enter_insert_mode(cx);
    let (view, doc) = current!(cx.editor);
    doc.restore_cursor = true;
    let text = doc.text().slice(..);

    // Make sure there's room at the end of the document if the last
    // selection butts up against it.
    let end = text.len_chars();
    let last_range = doc
        .selection(view.id)
        .iter()
        .last()
        .expect("selection should always have at least one range");
    if !last_range.is_empty() && last_range.to() == end {
        let transaction = Transaction::change(
            doc.text(),
            [(end, end, Some(doc.line_ending.as_str().into()))].into_iter(),
        );
        apply_transaction(&transaction, doc, view);
    }

    let selection = doc.selection(view.id).clone().transform(|range| {
        Range::new(
            range.from(),
            graphemes::next_grapheme_boundary(doc.text().slice(..), range.to()),
        )
    });
    doc.set_selection(view.id, selection);
}

fn file_picker(cx: &mut Context) {
    // We don't specify language markers, root will be the root of the current
    // git repo or the current dir if we're not in a repo
    let root = find_root(None, &[]);
    let picker = ui::file_picker(root, &cx.editor.config(), &cx.editor);
    cx.push_layer(Box::new(overlayed(picker)));
}

fn file_picker_in_current_directory(cx: &mut Context) {
    let cwd = std::env::current_dir().unwrap_or_else(|_| PathBuf::from("./"));
    let picker = ui::file_picker(cwd, &cx.editor.config(), &cx.editor);
    cx.push_layer(Box::new(overlayed(picker)));
}

fn buffer_picker(cx: &mut Context) {
    let current = view!(cx.editor).doc;

    struct BufferMeta {
        id: DocumentId,
        path: Option<PathBuf>,
        is_modified: bool,
        is_current: bool,
    }

    impl ui::menu::Item for BufferMeta {
        type Data = ();

<<<<<<< HEAD
        fn format<'a>(&self, _data: &Self::Data, icons: Option<&'a Icons>) -> Row {
=======
        fn format(&self, _data: &Self::Data) -> Row {
>>>>>>> 4535d0fa
            let path = self
                .path
                .as_deref()
                .map(helix_core::path::get_relative_path);
            let path = match path.as_deref().and_then(Path::to_str) {
                Some(path) => path,
                None => SCRATCH_BUFFER_NAME,
            };

            let icon = if let Some(icons) = icons {
                // If there is no path, the icon will default to the common "file" icon
                let path = match self.path.clone() {
                    Some(p) => p,
                    None => PathBuf::from("scratch"),
                };
                if let Some(icon) = icons.icon_from_path(&path) {
                    Some(icon)
                } else {
                    None
                }
            } else {
                None
            };

            let mut flags = Vec::new();
            if self.is_modified {
                flags.push("+");
            }
            if self.is_current {
                flags.push("*");
            }

            let flag = if flags.is_empty() {
                "".into()
            } else {
                format!(" ({})", flags.join(""))
            };

            let path_span: Span = format!("{} {}{}", self.id, path, flag).into();
            if let Some(icon) = icon {
                Spans::from(vec![icon.into(), path_span]).into()
            } else {
                path_span.into()
            }
        }
    }

    let new_meta = |doc: &Document| BufferMeta {
        id: doc.id(),
        path: doc.path().cloned(),
        is_modified: doc.is_modified(),
        is_current: doc.id() == current,
    };

    let picker = FilePicker::new(
        cx.editor
            .documents
            .values()
            .map(|doc| new_meta(doc))
            .collect(),
        (),
        if cx.editor.config().icons.picker {
            Some(&cx.editor.icons)
        } else {
            None
        },
        |cx, meta, action| {
            cx.editor.switch(meta.id, action);
        },
        |editor, meta| {
            let doc = &editor.documents.get(&meta.id)?;
            let &view_id = doc.selections().keys().next()?;
            let line = doc
                .selection(view_id)
                .primary()
                .cursor_line(doc.text().slice(..));
            Some((meta.id.into(), Some((line, line))))
        },
    );
    cx.push_layer(Box::new(overlayed(picker)));
}

fn jumplist_picker(cx: &mut Context) {
    struct JumpMeta {
        id: DocumentId,
        path: Option<PathBuf>,
        selection: Selection,
        text: String,
        is_current: bool,
    }

    impl ui::menu::Item for JumpMeta {
        type Data = ();

<<<<<<< HEAD
        fn format<'a>(&self, _data: &Self::Data, icons: Option<&'a Icons>) -> Row {
            // If there is no path, the icon will default to the common "file" icon
            let icon = if let Some(icons) = icons {
                let path = match self.path.clone() {
                    Some(p) => p,
                    None => PathBuf::from("scratch"),
                };
                icons.icon_from_path(&path)
            } else {
                None
            };
=======
        fn format(&self, _data: &Self::Data) -> Row {
>>>>>>> 4535d0fa
            let path = self
                .path
                .as_deref()
                .map(helix_core::path::get_relative_path);
            let path = match path.as_deref().and_then(Path::to_str) {
                Some(path) => path,
                None => SCRATCH_BUFFER_NAME,
            };

            let mut flags = Vec::new();
            if self.is_current {
                flags.push("*");
            }

            let flag = if flags.is_empty() {
                "".into()
            } else {
                format!(" ({})", flags.join(""))
            };

            let path_span: Span = format!("{} {}{} {}", self.id, path, flag, self.text).into();
            if let Some(icon) = icon {
                Spans::from(vec![icon.into(), path_span]).into()
            } else {
                path_span.into()
            }
        }
    }

    let new_meta = |view: &View, doc_id: DocumentId, selection: Selection| {
        let doc = &cx.editor.documents.get(&doc_id);
        let text = doc.map_or("".into(), |d| {
            selection
                .fragments(d.text().slice(..))
                .map(Cow::into_owned)
                .collect::<Vec<_>>()
                .join(" ")
        });

        JumpMeta {
            id: doc_id,
            path: doc.and_then(|d| d.path().cloned()),
            selection,
            text,
            is_current: view.doc == doc_id,
        }
    };

    let picker = FilePicker::new(
        cx.editor
            .tree
            .views()
            .flat_map(|(view, _)| {
                view.jumps
                    .iter()
                    .map(|(doc_id, selection)| new_meta(view, *doc_id, selection.clone()))
            })
            .collect(),
        (),
        if cx.editor.config().icons.picker {
            Some(&cx.editor.icons)
        } else {
            None
        },
        |cx, meta, action| {
            cx.editor.switch(meta.id, action);
            let config = cx.editor.config();
            let (view, doc) = current!(cx.editor);
            doc.set_selection(view.id, meta.selection.clone());
            view.ensure_cursor_in_view_center(doc, config.scrolloff);
        },
        |editor, meta| {
            let doc = &editor.documents.get(&meta.id)?;
            let line = meta.selection.primary().cursor_line(doc.text().slice(..));
            Some((meta.path.clone()?.into(), Some((line, line))))
        },
    );
    cx.push_layer(Box::new(overlayed(picker)));
}

impl ui::menu::Item for MappableCommand {
    type Data = ReverseKeymap;

<<<<<<< HEAD
    fn format<'a>(&self, keymap: &Self::Data, _icons: Option<&'a Icons>) -> Row {
=======
    fn format(&self, keymap: &Self::Data) -> Row {
>>>>>>> 4535d0fa
        let fmt_binding = |bindings: &Vec<Vec<KeyEvent>>| -> String {
            bindings.iter().fold(String::new(), |mut acc, bind| {
                if !acc.is_empty() {
                    acc.push(' ');
                }
                for key in bind {
                    acc.push_str(&key.key_sequence_format());
                }
                acc
            })
        };

        match self {
            MappableCommand::Typable { doc, name, .. } => match keymap.get(name as &String) {
                Some(bindings) => format!("{} ({}) [:{}]", doc, fmt_binding(bindings), name).into(),
                None => format!("{} [:{}]", doc, name).into(),
            },
            MappableCommand::Static { doc, name, .. } => match keymap.get(*name) {
                Some(bindings) => format!("{} ({}) [{}]", doc, fmt_binding(bindings), name).into(),
                None => format!("{} [{}]", doc, name).into(),
            },
        }
    }
}

pub fn command_palette(cx: &mut Context) {
    cx.callback = Some(Box::new(
        move |compositor: &mut Compositor, cx: &mut compositor::Context| {
            let keymap = compositor.find::<ui::EditorView>().unwrap().keymaps.map()
                [&cx.editor.mode]
                .reverse_map();

            let mut commands: Vec<MappableCommand> = MappableCommand::STATIC_COMMAND_LIST.into();
            commands.extend(typed::TYPABLE_COMMAND_LIST.iter().map(|cmd| {
                MappableCommand::Typable {
                    name: cmd.name.to_owned(),
                    doc: cmd.doc.to_owned(),
                    args: Vec::new(),
                }
            }));

            let picker = Picker::new(commands, keymap, None, move |cx, command, _action| {
                let mut ctx = Context {
                    register: None,
                    count: std::num::NonZeroUsize::new(1),
                    editor: cx.editor,
                    callback: None,
                    on_next_key_callback: None,
                    jobs: cx.jobs,
                };
                let focus = view!(ctx.editor).id;

                command.execute(&mut ctx);

                if ctx.editor.tree.contains(focus) {
                    let config = ctx.editor.config();
                    let mode = ctx.editor.mode();
                    let view = view_mut!(ctx.editor, focus);
                    let doc = doc_mut!(ctx.editor, &view.doc);

                    view.ensure_cursor_in_view(doc, config.scrolloff);

                    if mode != Mode::Insert {
                        doc.append_changes_to_history(view);
                    }
                }
            });
            compositor.push(Box::new(overlayed(picker)));
        },
    ));
}

fn last_picker(cx: &mut Context) {
    // TODO: last picker does not seem to work well with buffer_picker
    cx.callback = Some(Box::new(|compositor, cx| {
        if let Some(picker) = compositor.last_picker.take() {
            compositor.push(picker);
        } else {
            cx.editor.set_error("no last picker")
        }
    }));
}

// I inserts at the first nonwhitespace character of each line with a selection
fn insert_at_line_start(cx: &mut Context) {
    goto_first_nonwhitespace(cx);
    enter_insert_mode(cx);
}

// A inserts at the end of each line with a selection
fn insert_at_line_end(cx: &mut Context) {
    enter_insert_mode(cx);
    let (view, doc) = current!(cx.editor);

    let selection = doc.selection(view.id).clone().transform(|range| {
        let text = doc.text().slice(..);
        let line = range.cursor_line(text);
        let pos = line_end_char_index(&text, line);
        Range::new(pos, pos)
    });
    doc.set_selection(view.id, selection);
}

// Creates an LspCallback that waits for formatting changes to be computed. When they're done,
// it applies them, but only if the doc hasn't changed.
//
// TODO: provide some way to cancel this, probably as part of a more general job cancellation
// scheme
async fn make_format_callback(
    doc_id: DocumentId,
    doc_version: i32,
    view_id: ViewId,
    format: impl Future<Output = Result<Transaction, FormatterError>> + Send + 'static,
    write: Option<(Option<PathBuf>, bool)>,
) -> anyhow::Result<job::Callback> {
    let format = format.await;

    let call: job::Callback = Callback::Editor(Box::new(move |editor| {
        if !editor.documents.contains_key(&doc_id) || !editor.tree.contains(view_id) {
            return;
        }

        let scrolloff = editor.config().scrolloff;
        let doc = doc_mut!(editor, &doc_id);
        let view = view_mut!(editor, view_id);

        if let Ok(format) = format {
            if doc.version() == doc_version {
                apply_transaction(&format, doc, view);
                doc.append_changes_to_history(view);
                doc.detect_indent_and_line_ending();
                view.ensure_cursor_in_view(doc, scrolloff);
            } else {
                log::info!("discarded formatting changes because the document changed");
            }
        }

        if let Some((path, force)) = write {
            let id = doc.id();
            if let Err(err) = editor.save(id, path, force) {
                editor.set_error(format!("Error saving: {}", err));
            }
        }
    }));

    Ok(call)
}

#[derive(PartialEq, Eq)]
pub enum Open {
    Below,
    Above,
}

fn open(cx: &mut Context, open: Open) {
    let count = cx.count();
    enter_insert_mode(cx);
    let (view, doc) = current!(cx.editor);

    let text = doc.text().slice(..);
    let contents = doc.text();
    let selection = doc.selection(view.id);

    let mut ranges = SmallVec::with_capacity(selection.len());
    let mut offs = 0;

    let mut transaction = Transaction::change_by_selection(contents, selection, |range| {
        let cursor_line = text.char_to_line(match open {
            Open::Below => graphemes::prev_grapheme_boundary(text, range.to()),
            Open::Above => range.from(),
        });
        let new_line = match open {
            // adjust position to the end of the line (next line - 1)
            Open::Below => cursor_line + 1,
            // adjust position to the end of the previous line (current line - 1)
            Open::Above => cursor_line,
        };

        // Index to insert newlines after, as well as the char width
        // to use to compensate for those inserted newlines.
        let (line_end_index, line_end_offset_width) = if new_line == 0 {
            (0, 0)
        } else {
            (
                line_end_char_index(&doc.text().slice(..), new_line.saturating_sub(1)),
                doc.line_ending.len_chars(),
            )
        };

        let indent = indent::indent_for_newline(
            doc.language_config(),
            doc.syntax(),
            &doc.indent_style,
            doc.tab_width(),
            text,
            new_line.saturating_sub(1),
            line_end_index,
            cursor_line,
        );
        let indent_len = indent.len();
        let mut text = String::with_capacity(1 + indent_len);
        text.push_str(doc.line_ending.as_str());
        text.push_str(&indent);
        let text = text.repeat(count);

        // calculate new selection ranges
        let pos = offs + line_end_index + line_end_offset_width;
        for i in 0..count {
            // pos                    -> beginning of reference line,
            // + (i * (1+indent_len)) -> beginning of i'th line from pos
            // + indent_len ->        -> indent for i'th line
            ranges.push(Range::point(pos + (i * (1 + indent_len)) + indent_len));
        }

        offs += text.chars().count();

        (line_end_index, line_end_index, Some(text.into()))
    });

    transaction = transaction.with_selection(Selection::new(ranges, selection.primary_index()));

    apply_transaction(&transaction, doc, view);
}

// o inserts a new line after each line with a selection
fn open_below(cx: &mut Context) {
    open(cx, Open::Below)
}

// O inserts a new line before each line with a selection
fn open_above(cx: &mut Context) {
    open(cx, Open::Above)
}

fn normal_mode(cx: &mut Context) {
    cx.editor.enter_normal_mode();
}

// Store a jump on the jumplist.
fn push_jump(view: &mut View, doc: &Document) {
    let jump = (doc.id(), doc.selection(view.id).clone());
    view.jumps.push(jump);
}

fn goto_line(cx: &mut Context) {
    goto_line_impl(cx.editor, cx.count)
}

fn goto_line_impl(editor: &mut Editor, count: Option<NonZeroUsize>) {
    if let Some(count) = count {
        let (view, doc) = current!(editor);
        let text = doc.text().slice(..);
        let max_line = if text.line(text.len_lines() - 1).len_chars() == 0 {
            // If the last line is blank, don't jump to it.
            text.len_lines().saturating_sub(2)
        } else {
            text.len_lines() - 1
        };
        let line_idx = std::cmp::min(count.get() - 1, max_line);
        let pos = text.line_to_char(line_idx);
        let selection = doc
            .selection(view.id)
            .clone()
            .transform(|range| range.put_cursor(text, pos, editor.mode == Mode::Select));

        push_jump(view, doc);
        doc.set_selection(view.id, selection);
    }
}

fn goto_last_line(cx: &mut Context) {
    let (view, doc) = current!(cx.editor);
    let text = doc.text().slice(..);
    let line_idx = if text.line(text.len_lines() - 1).len_chars() == 0 {
        // If the last line is blank, don't jump to it.
        text.len_lines().saturating_sub(2)
    } else {
        text.len_lines() - 1
    };
    let pos = text.line_to_char(line_idx);
    let selection = doc
        .selection(view.id)
        .clone()
        .transform(|range| range.put_cursor(text, pos, cx.editor.mode == Mode::Select));

    push_jump(view, doc);
    doc.set_selection(view.id, selection);
}

fn goto_last_accessed_file(cx: &mut Context) {
    let view = view_mut!(cx.editor);
    if let Some(alt) = view.docs_access_history.pop() {
        cx.editor.switch(alt, Action::Replace);
    } else {
        cx.editor.set_error("no last accessed buffer")
    }
}

fn goto_last_modification(cx: &mut Context) {
    let (view, doc) = current!(cx.editor);
    let pos = doc.history.get_mut().last_edit_pos();
    let text = doc.text().slice(..);
    if let Some(pos) = pos {
        let selection = doc
            .selection(view.id)
            .clone()
            .transform(|range| range.put_cursor(text, pos, cx.editor.mode == Mode::Select));
        doc.set_selection(view.id, selection);
    }
}

fn goto_last_modified_file(cx: &mut Context) {
    let view = view!(cx.editor);
    let alternate_file = view
        .last_modified_docs
        .into_iter()
        .flatten()
        .find(|&id| id != view.doc);
    if let Some(alt) = alternate_file {
        cx.editor.switch(alt, Action::Replace);
    } else {
        cx.editor.set_error("no last modified buffer")
    }
}

fn select_mode(cx: &mut Context) {
    let (view, doc) = current!(cx.editor);
    let text = doc.text().slice(..);

    // Make sure end-of-document selections are also 1-width.
    // (With the exception of being in an empty document, of course.)
    let selection = doc.selection(view.id).clone().transform(|range| {
        if range.is_empty() && range.head == text.len_chars() {
            Range::new(
                graphemes::prev_grapheme_boundary(text, range.anchor),
                range.head,
            )
        } else {
            range
        }
    });
    doc.set_selection(view.id, selection);

    cx.editor.mode = Mode::Select;
}

fn exit_select_mode(cx: &mut Context) {
    if cx.editor.mode == Mode::Select {
        cx.editor.mode = Mode::Normal;
    }
}

fn goto_pos(editor: &mut Editor, pos: usize) {
    let (view, doc) = current!(editor);

    push_jump(view, doc);
    doc.set_selection(view.id, Selection::point(pos));
    align_view(doc, view, Align::Center);
}

fn goto_first_diag(cx: &mut Context) {
    let (view, doc) = current!(cx.editor);
    let selection = match doc.diagnostics().first() {
        Some(diag) => Selection::single(diag.range.start, diag.range.end),
        None => return,
    };
    doc.set_selection(view.id, selection);
    align_view(doc, view, Align::Center);
}

fn goto_last_diag(cx: &mut Context) {
    let (view, doc) = current!(cx.editor);
    let selection = match doc.diagnostics().last() {
        Some(diag) => Selection::single(diag.range.start, diag.range.end),
        None => return,
    };
    doc.set_selection(view.id, selection);
    align_view(doc, view, Align::Center);
}

fn goto_next_diag(cx: &mut Context) {
    let (view, doc) = current!(cx.editor);

    let cursor_pos = doc
        .selection(view.id)
        .primary()
        .cursor(doc.text().slice(..));

    let diag = doc
        .diagnostics()
        .iter()
        .find(|diag| diag.range.start > cursor_pos)
        .or_else(|| doc.diagnostics().first());

    let selection = match diag {
        Some(diag) => Selection::single(diag.range.start, diag.range.end),
        None => return,
    };
    doc.set_selection(view.id, selection);
    align_view(doc, view, Align::Center);
}

fn goto_prev_diag(cx: &mut Context) {
    let (view, doc) = current!(cx.editor);

    let cursor_pos = doc
        .selection(view.id)
        .primary()
        .cursor(doc.text().slice(..));

    let diag = doc
        .diagnostics()
        .iter()
        .rev()
        .find(|diag| diag.range.start < cursor_pos)
        .or_else(|| doc.diagnostics().last());

    let selection = match diag {
        // NOTE: the selection is reversed because we're jumping to the
        // previous diagnostic.
        Some(diag) => Selection::single(diag.range.end, diag.range.start),
        None => return,
    };
    doc.set_selection(view.id, selection);
    align_view(doc, view, Align::Center);
}

fn goto_first_change(cx: &mut Context) {
    goto_first_change_impl(cx, false);
}

fn goto_last_change(cx: &mut Context) {
    goto_first_change_impl(cx, true);
}

fn goto_first_change_impl(cx: &mut Context, reverse: bool) {
    let editor = &mut cx.editor;
    let (_, doc) = current!(editor);
    if let Some(handle) = doc.diff_handle() {
        let hunk = {
            let hunks = handle.hunks();
            let idx = if reverse {
                hunks.len().saturating_sub(1)
            } else {
                0
            };
            hunks.nth_hunk(idx)
        };
        if hunk != Hunk::NONE {
            let pos = doc.text().line_to_char(hunk.after.start as usize);
            goto_pos(editor, pos)
        }
    }
}

fn goto_next_change(cx: &mut Context) {
    goto_next_change_impl(cx, Direction::Forward)
}

fn goto_prev_change(cx: &mut Context) {
    goto_next_change_impl(cx, Direction::Backward)
}

fn goto_next_change_impl(cx: &mut Context, direction: Direction) {
    let count = cx.count() as u32 - 1;
    let motion = move |editor: &mut Editor| {
        let (view, doc) = current!(editor);
        let doc_text = doc.text().slice(..);
        let diff_handle = if let Some(diff_handle) = doc.diff_handle() {
            diff_handle
        } else {
            editor.set_status("Diff is not available in current buffer");
            return;
        };

        let selection = doc.selection(view.id).clone().transform(|range| {
            let cursor_line = range.cursor_line(doc_text) as u32;

            let hunks = diff_handle.hunks();
            let hunk_idx = match direction {
                Direction::Forward => hunks
                    .next_hunk(cursor_line)
                    .map(|idx| (idx + count).min(hunks.len() - 1)),
                Direction::Backward => hunks
                    .prev_hunk(cursor_line)
                    .map(|idx| idx.saturating_sub(count)),
            };
            // TODO refactor with let..else once MSRV reaches 1.65
            let hunk_idx = if let Some(hunk_idx) = hunk_idx {
                hunk_idx
            } else {
                return range;
            };
            let hunk = hunks.nth_hunk(hunk_idx);

            let hunk_start = doc_text.line_to_char(hunk.after.start as usize);
            let hunk_end = if hunk.after.is_empty() {
                hunk_start + 1
            } else {
                doc_text.line_to_char(hunk.after.end as usize)
            };
            let new_range = Range::new(hunk_start, hunk_end);
            if editor.mode == Mode::Select {
                let head = if new_range.head < range.anchor {
                    new_range.anchor
                } else {
                    new_range.head
                };

                Range::new(range.anchor, head)
            } else {
                new_range.with_direction(direction)
            }
        });

        doc.set_selection(view.id, selection)
    };
    motion(cx.editor);
    cx.editor.last_motion = Some(Motion(Box::new(motion)));
}

pub mod insert {
    use super::*;
    pub type Hook = fn(&Rope, &Selection, char) -> Option<Transaction>;
    pub type PostHook = fn(&mut Context, char);

    /// Exclude the cursor in range.
    fn exclude_cursor(text: RopeSlice, range: Range, cursor: Range) -> Range {
        if range.to() == cursor.to() && text.len_chars() != cursor.to() {
            Range::new(
                range.from(),
                graphemes::prev_grapheme_boundary(text, cursor.to()),
            )
        } else {
            range
        }
    }

    // It trigger completion when idle timer reaches deadline
    // Only trigger completion if the word under cursor is longer than n characters
    pub fn idle_completion(cx: &mut Context) {
        let config = cx.editor.config();
        let (view, doc) = current!(cx.editor);
        let text = doc.text().slice(..);
        let cursor = doc.selection(view.id).primary().cursor(text);

        use helix_core::chars::char_is_word;
        let mut iter = text.chars_at(cursor);
        iter.reverse();
        for _ in 0..config.completion_trigger_len {
            match iter.next() {
                Some(c) if char_is_word(c) => {}
                _ => return,
            }
        }
        super::completion(cx);
    }

    fn language_server_completion(cx: &mut Context, ch: char) {
        let config = cx.editor.config();
        if !config.auto_completion {
            return;
        }

        use helix_lsp::lsp;
        // if ch matches completion char, trigger completion
        let doc = doc_mut!(cx.editor);
        let language_server = match doc.language_server() {
            Some(language_server) => language_server,
            None => return,
        };

        let capabilities = language_server.capabilities();

        if let Some(lsp::CompletionOptions {
            trigger_characters: Some(triggers),
            ..
        }) = &capabilities.completion_provider
        {
            // TODO: what if trigger is multiple chars long
            if triggers.iter().any(|trigger| trigger.contains(ch)) {
                cx.editor.clear_idle_timer();
                super::completion(cx);
            }
        }
    }

    fn signature_help(cx: &mut Context, ch: char) {
        use helix_lsp::lsp;
        // if ch matches signature_help char, trigger
        let doc = doc_mut!(cx.editor);
        // The language_server!() macro is not used here since it will
        // print an "LSP not active for current buffer" message on
        // every keypress.
        let language_server = match doc.language_server() {
            Some(language_server) => language_server,
            None => return,
        };

        let capabilities = language_server.capabilities();

        if let lsp::ServerCapabilities {
            signature_help_provider:
                Some(lsp::SignatureHelpOptions {
                    trigger_characters: Some(triggers),
                    // TODO: retrigger_characters
                    ..
                }),
            ..
        } = capabilities
        {
            // TODO: what if trigger is multiple chars long
            let is_trigger = triggers.iter().any(|trigger| trigger.contains(ch));
            // lsp doesn't tell us when to close the signature help, so we request
            // the help information again after common close triggers which should
            // return None, which in turn closes the popup.
            let close_triggers = &[')', ';', '.'];

            if is_trigger || close_triggers.contains(&ch) {
                super::signature_help_impl(cx, SignatureHelpInvoked::Automatic);
            }
        }
    }

    // The default insert hook: simply insert the character
    #[allow(clippy::unnecessary_wraps)] // need to use Option<> because of the Hook signature
    fn insert(doc: &Rope, selection: &Selection, ch: char) -> Option<Transaction> {
        let cursors = selection.clone().cursors(doc.slice(..));
        let mut t = Tendril::new();
        t.push(ch);
        let transaction = Transaction::insert(doc, &cursors, t);
        Some(transaction)
    }

    use helix_core::auto_pairs;

    pub fn insert_char(cx: &mut Context, c: char) {
        let (view, doc) = current_ref!(cx.editor);
        let text = doc.text();
        let selection = doc.selection(view.id);
        let auto_pairs = doc.auto_pairs(cx.editor);

        let transaction = auto_pairs
            .as_ref()
            .and_then(|ap| auto_pairs::hook(text, selection, c, ap))
            .or_else(|| insert(text, selection, c));

        let (view, doc) = current!(cx.editor);
        if let Some(t) = transaction {
            apply_transaction(&t, doc, view);
        }

        // TODO: need a post insert hook too for certain triggers (autocomplete, signature help, etc)
        // this could also generically look at Transaction, but it's a bit annoying to look at
        // Operation instead of Change.
        for hook in &[language_server_completion, signature_help] {
            hook(cx, c);
        }
    }

    pub fn insert_tab(cx: &mut Context) {
        let (view, doc) = current!(cx.editor);
        // TODO: round out to nearest indentation level (for example a line with 3 spaces should
        // indent by one to reach 4 spaces).

        let indent = Tendril::from(doc.indent_style.as_str());
        let transaction = Transaction::insert(
            doc.text(),
            &doc.selection(view.id).clone().cursors(doc.text().slice(..)),
            indent,
        );
        apply_transaction(&transaction, doc, view);
    }

    pub fn insert_newline(cx: &mut Context) {
        let (view, doc) = current_ref!(cx.editor);
        let text = doc.text().slice(..);

        let contents = doc.text();
        let selection = doc.selection(view.id).clone();
        let mut ranges = SmallVec::with_capacity(selection.len());

        // TODO: this is annoying, but we need to do it to properly calculate pos after edits
        let mut global_offs = 0;

        let mut transaction = Transaction::change_by_selection(contents, &selection, |range| {
            let pos = range.cursor(text);

            let prev = if pos == 0 {
                ' '
            } else {
                contents.char(pos - 1)
            };
            let curr = contents.get_char(pos).unwrap_or(' ');

            let current_line = text.char_to_line(pos);
            let line_is_only_whitespace = text
                .line(current_line)
                .chars()
                .all(|char| char.is_ascii_whitespace());

            let mut new_text = String::new();

            // If the current line is all whitespace, insert a line ending at the beginning of
            // the current line. This makes the current line empty and the new line contain the
            // indentation of the old line.
            let (from, to, local_offs) = if line_is_only_whitespace {
                let line_start = text.line_to_char(current_line);
                new_text.push_str(doc.line_ending.as_str());

                (line_start, line_start, new_text.chars().count())
            } else {
                let indent = indent::indent_for_newline(
                    doc.language_config(),
                    doc.syntax(),
                    &doc.indent_style,
                    doc.tab_width(),
                    text,
                    current_line,
                    pos,
                    current_line,
                );

                // If we are between pairs (such as brackets), we want to
                // insert an additional line which is indented one level
                // more and place the cursor there
                let on_auto_pair = doc
                    .auto_pairs(cx.editor)
                    .and_then(|pairs| pairs.get(prev))
                    .map_or(false, |pair| pair.open == prev && pair.close == curr);

                let local_offs = if on_auto_pair {
                    let inner_indent = indent.clone() + doc.indent_style.as_str();
                    new_text.reserve_exact(2 + indent.len() + inner_indent.len());
                    new_text.push_str(doc.line_ending.as_str());
                    new_text.push_str(&inner_indent);
                    let local_offs = new_text.chars().count();
                    new_text.push_str(doc.line_ending.as_str());
                    new_text.push_str(&indent);
                    local_offs
                } else {
                    new_text.reserve_exact(1 + indent.len());
                    new_text.push_str(doc.line_ending.as_str());
                    new_text.push_str(&indent);
                    new_text.chars().count()
                };

                (pos, pos, local_offs)
            };

            let new_range = if doc.restore_cursor {
                // when appending, extend the range by local_offs
                Range::new(
                    range.anchor + global_offs,
                    range.head + local_offs + global_offs,
                )
            } else {
                // when inserting, slide the range by local_offs
                Range::new(
                    range.anchor + local_offs + global_offs,
                    range.head + local_offs + global_offs,
                )
            };

            // TODO: range replace or extend
            // range.replace(|range| range.is_empty(), head); -> fn extend if cond true, new head pos
            // can be used with cx.mode to do replace or extend on most changes
            ranges.push(new_range);
            global_offs += new_text.chars().count();

            (from, to, Some(new_text.into()))
        });

        transaction = transaction.with_selection(Selection::new(ranges, selection.primary_index()));

        let (view, doc) = current!(cx.editor);
        apply_transaction(&transaction, doc, view);
    }

    pub fn delete_char_backward(cx: &mut Context) {
        let count = cx.count();
        let (view, doc) = current_ref!(cx.editor);
        let text = doc.text().slice(..);
        let indent_unit = doc.indent_style.as_str();
        let tab_size = doc.tab_width();
        let auto_pairs = doc.auto_pairs(cx.editor);

        let transaction =
            Transaction::change_by_selection(doc.text(), doc.selection(view.id), |range| {
                let pos = range.cursor(text);
                if pos == 0 {
                    return (pos, pos, None);
                }
                let line_start_pos = text.line_to_char(range.cursor_line(text));
                // consider to delete by indent level if all characters before `pos` are indent units.
                let fragment = Cow::from(text.slice(line_start_pos..pos));
                if !fragment.is_empty() && fragment.chars().all(|ch| ch == ' ' || ch == '\t') {
                    if text.get_char(pos.saturating_sub(1)) == Some('\t') {
                        // fast path, delete one char
                        (
                            graphemes::nth_prev_grapheme_boundary(text, pos, 1),
                            pos,
                            None,
                        )
                    } else {
                        let unit_len = indent_unit.chars().count();
                        // NOTE: indent_unit always contains 'only spaces' or 'only tab' according to `IndentStyle` definition.
                        let unit_size = if indent_unit.starts_with('\t') {
                            tab_size * unit_len
                        } else {
                            unit_len
                        };
                        let width: usize = fragment
                            .chars()
                            .map(|ch| {
                                if ch == '\t' {
                                    tab_size
                                } else {
                                    // it can be none if it still meet control characters other than '\t'
                                    // here just set the width to 1 (or some value better?).
                                    ch.width().unwrap_or(1)
                                }
                            })
                            .sum();
                        let mut drop = width % unit_size; // round down to nearest unit
                        if drop == 0 {
                            drop = unit_size
                        }; // if it's already at a unit, consume a whole unit
                        let mut chars = fragment.chars().rev();
                        let mut start = pos;
                        for _ in 0..drop {
                            // delete up to `drop` spaces
                            match chars.next() {
                                Some(' ') => start -= 1,
                                _ => break,
                            }
                        }
                        (start, pos, None) // delete!
                    }
                } else {
                    match (
                        text.get_char(pos.saturating_sub(1)),
                        text.get_char(pos),
                        auto_pairs,
                    ) {
                        (Some(_x), Some(_y), Some(ap))
                            if range.is_single_grapheme(text)
                                && ap.get(_x).is_some()
                                && ap.get(_x).unwrap().open == _x
                                && ap.get(_x).unwrap().close == _y =>
                        // delete both autopaired characters
                        {
                            (
                                graphemes::nth_prev_grapheme_boundary(text, pos, count),
                                graphemes::nth_next_grapheme_boundary(text, pos, count),
                                None,
                            )
                        }
                        _ =>
                        // delete 1 char
                        {
                            (
                                graphemes::nth_prev_grapheme_boundary(text, pos, count),
                                pos,
                                None,
                            )
                        }
                    }
                }
            });
        let (view, doc) = current!(cx.editor);
        apply_transaction(&transaction, doc, view);

        lsp::signature_help_impl(cx, SignatureHelpInvoked::Automatic);
    }

    pub fn delete_char_forward(cx: &mut Context) {
        let count = cx.count();
        let (view, doc) = current!(cx.editor);
        let text = doc.text().slice(..);
        let transaction =
            Transaction::change_by_selection(doc.text(), doc.selection(view.id), |range| {
                let pos = range.cursor(text);
                (
                    pos,
                    graphemes::nth_next_grapheme_boundary(text, pos, count),
                    None,
                )
            });
        apply_transaction(&transaction, doc, view);

        lsp::signature_help_impl(cx, SignatureHelpInvoked::Automatic);
    }

    pub fn delete_word_backward(cx: &mut Context) {
        let count = cx.count();
        let (view, doc) = current!(cx.editor);
        let text = doc.text().slice(..);

        let selection = doc.selection(view.id).clone().transform(|range| {
            let anchor = movement::move_prev_word_start(text, range, count).from();
            let next = Range::new(anchor, range.cursor(text));
            exclude_cursor(text, next, range)
        });
        delete_selection_insert_mode(doc, view, &selection);

        lsp::signature_help_impl(cx, SignatureHelpInvoked::Automatic);
    }

    pub fn delete_word_forward(cx: &mut Context) {
        let count = cx.count();
        let (view, doc) = current!(cx.editor);
        let text = doc.text().slice(..);

        let selection = doc.selection(view.id).clone().transform(|range| {
            let head = movement::move_next_word_end(text, range, count).to();
            Range::new(range.cursor(text), head)
        });

        delete_selection_insert_mode(doc, view, &selection);

        lsp::signature_help_impl(cx, SignatureHelpInvoked::Automatic);
    }
}

// Undo / Redo

fn undo(cx: &mut Context) {
    let count = cx.count();
    let (view, doc) = current!(cx.editor);
    for _ in 0..count {
        if !doc.undo(view) {
            cx.editor.set_status("Already at oldest change");
            break;
        }
    }
}

fn redo(cx: &mut Context) {
    let count = cx.count();
    let (view, doc) = current!(cx.editor);
    for _ in 0..count {
        if !doc.redo(view) {
            cx.editor.set_status("Already at newest change");
            break;
        }
    }
}

fn earlier(cx: &mut Context) {
    let count = cx.count();
    let (view, doc) = current!(cx.editor);
    for _ in 0..count {
        // rather than doing in batch we do this so get error halfway
        if !doc.earlier(view, UndoKind::Steps(1)) {
            cx.editor.set_status("Already at oldest change");
            break;
        }
    }
}

fn later(cx: &mut Context) {
    let count = cx.count();
    let (view, doc) = current!(cx.editor);
    for _ in 0..count {
        // rather than doing in batch we do this so get error halfway
        if !doc.later(view, UndoKind::Steps(1)) {
            cx.editor.set_status("Already at newest change");
            break;
        }
    }
}

fn commit_undo_checkpoint(cx: &mut Context) {
    let (view, doc) = current!(cx.editor);
    doc.append_changes_to_history(view);
}

// Yank / Paste

fn yank(cx: &mut Context) {
    let (view, doc) = current!(cx.editor);
    let text = doc.text().slice(..);

    let values: Vec<String> = doc
        .selection(view.id)
        .fragments(text)
        .map(Cow::into_owned)
        .collect();

    let msg = format!(
        "yanked {} selection(s) to register {}",
        values.len(),
        cx.register.unwrap_or('"')
    );

    cx.editor
        .registers
        .write(cx.register.unwrap_or('"'), values);

    cx.editor.set_status(msg);
    exit_select_mode(cx);
}

fn yank_joined_to_clipboard_impl(
    editor: &mut Editor,
    separator: &str,
    clipboard_type: ClipboardType,
) -> anyhow::Result<()> {
    let (view, doc) = current!(editor);
    let text = doc.text().slice(..);

    let values: Vec<String> = doc
        .selection(view.id)
        .fragments(text)
        .map(Cow::into_owned)
        .collect();

    let clipboard_text = match clipboard_type {
        ClipboardType::Clipboard => "system clipboard",
        ClipboardType::Selection => "primary clipboard",
    };

    let msg = format!(
        "joined and yanked {} selection(s) to {}",
        values.len(),
        clipboard_text,
    );

    let joined = values.join(separator);

    editor
        .clipboard_provider
        .set_contents(joined, clipboard_type)
        .context("Couldn't set system clipboard content")?;

    editor.set_status(msg);

    Ok(())
}

fn yank_joined_to_clipboard(cx: &mut Context) {
    let line_ending = doc!(cx.editor).line_ending;
    let _ =
        yank_joined_to_clipboard_impl(cx.editor, line_ending.as_str(), ClipboardType::Clipboard);
    exit_select_mode(cx);
}

fn yank_main_selection_to_clipboard_impl(
    editor: &mut Editor,
    clipboard_type: ClipboardType,
) -> anyhow::Result<()> {
    let (view, doc) = current!(editor);
    let text = doc.text().slice(..);

    let message_text = match clipboard_type {
        ClipboardType::Clipboard => "yanked main selection to system clipboard",
        ClipboardType::Selection => "yanked main selection to primary clipboard",
    };

    let value = doc.selection(view.id).primary().fragment(text);

    if let Err(e) = editor
        .clipboard_provider
        .set_contents(value.into_owned(), clipboard_type)
    {
        bail!("Couldn't set system clipboard content: {}", e);
    }

    editor.set_status(message_text);
    Ok(())
}

fn yank_main_selection_to_clipboard(cx: &mut Context) {
    let _ = yank_main_selection_to_clipboard_impl(cx.editor, ClipboardType::Clipboard);
}

fn yank_joined_to_primary_clipboard(cx: &mut Context) {
    let line_ending = doc!(cx.editor).line_ending;
    let _ =
        yank_joined_to_clipboard_impl(cx.editor, line_ending.as_str(), ClipboardType::Selection);
}

fn yank_main_selection_to_primary_clipboard(cx: &mut Context) {
    let _ = yank_main_selection_to_clipboard_impl(cx.editor, ClipboardType::Selection);
    exit_select_mode(cx);
}

#[derive(Copy, Clone)]
enum Paste {
    Before,
    After,
    Cursor,
}

fn paste_impl(
    values: &[String],
    doc: &mut Document,
    view: &mut View,
    action: Paste,
    count: usize,
    mode: Mode,
) {
    if values.is_empty() {
        return;
    }

    let repeat = std::iter::repeat(
        // `values` is asserted to have at least one entry above.
        values
            .last()
            .map(|value| Tendril::from(value.repeat(count)))
            .unwrap(),
    );

    // if any of values ends with a line ending, it's linewise paste
    let linewise = values
        .iter()
        .any(|value| get_line_ending_of_str(value).is_some());

    // Only compiled once.
    static REGEX: Lazy<Regex> = Lazy::new(|| Regex::new(r"\r\n|\r|\n").unwrap());
    let mut values = values
        .iter()
        .map(|value| REGEX.replace_all(value, doc.line_ending.as_str()))
        .map(|value| Tendril::from(value.as_ref().repeat(count)))
        .chain(repeat);

    let text = doc.text();
    let selection = doc.selection(view.id);

    let mut offset = 0;
    let mut ranges = SmallVec::with_capacity(selection.len());

    let mut transaction = Transaction::change_by_selection(text, selection, |range| {
        let pos = match (action, linewise) {
            // paste linewise before
            (Paste::Before, true) => text.line_to_char(text.char_to_line(range.from())),
            // paste linewise after
            (Paste::After, true) => {
                let line = range.line_range(text.slice(..)).1;
                text.line_to_char((line + 1).min(text.len_lines()))
            }
            // paste insert
            (Paste::Before, false) => range.from(),
            // paste append
            (Paste::After, false) => range.to(),
            // paste at cursor
            (Paste::Cursor, _) => range.cursor(text.slice(..)),
        };

        let value = values.next();

        let value_len = value
            .as_ref()
            .map(|content| content.chars().count())
            .unwrap_or_default();
        let anchor = offset + pos;

        let new_range = Range::new(anchor, anchor + value_len).with_direction(range.direction());
        ranges.push(new_range);
        offset += value_len;

        (pos, pos, value)
    });

    if mode == Mode::Normal {
        transaction = transaction.with_selection(Selection::new(ranges, selection.primary_index()));
    }

    apply_transaction(&transaction, doc, view);
}

pub(crate) fn paste_bracketed_value(cx: &mut Context, contents: String) {
    let count = cx.count();
    let paste = match cx.editor.mode {
        Mode::Insert | Mode::Select => Paste::Cursor,
        Mode::Normal => Paste::Before,
    };
    let (view, doc) = current!(cx.editor);
    paste_impl(&[contents], doc, view, paste, count, cx.editor.mode);
}

fn paste_clipboard_impl(
    editor: &mut Editor,
    action: Paste,
    clipboard_type: ClipboardType,
    count: usize,
) -> anyhow::Result<()> {
    let (view, doc) = current!(editor);
    match editor.clipboard_provider.get_contents(clipboard_type) {
        Ok(contents) => {
            paste_impl(&[contents], doc, view, action, count, editor.mode);
            Ok(())
        }
        Err(e) => Err(e.context("Couldn't get system clipboard contents")),
    }
}

fn paste_clipboard_after(cx: &mut Context) {
    let _ = paste_clipboard_impl(
        cx.editor,
        Paste::After,
        ClipboardType::Clipboard,
        cx.count(),
    );
}

fn paste_clipboard_before(cx: &mut Context) {
    let _ = paste_clipboard_impl(
        cx.editor,
        Paste::Before,
        ClipboardType::Clipboard,
        cx.count(),
    );
}

fn paste_primary_clipboard_after(cx: &mut Context) {
    let _ = paste_clipboard_impl(
        cx.editor,
        Paste::After,
        ClipboardType::Selection,
        cx.count(),
    );
}

fn paste_primary_clipboard_before(cx: &mut Context) {
    let _ = paste_clipboard_impl(
        cx.editor,
        Paste::Before,
        ClipboardType::Selection,
        cx.count(),
    );
}

fn replace_with_yanked(cx: &mut Context) {
    let count = cx.count();
    let reg_name = cx.register.unwrap_or('"');
    let (view, doc) = current!(cx.editor);
    let registers = &mut cx.editor.registers;

    if let Some(values) = registers.read(reg_name) {
        if !values.is_empty() {
            let repeat = std::iter::repeat(
                values
                    .last()
                    .map(|value| Tendril::from(&value.repeat(count)))
                    .unwrap(),
            );
            let mut values = values
                .iter()
                .map(|value| Tendril::from(&value.repeat(count)))
                .chain(repeat);
            let selection = doc.selection(view.id);
            let transaction = Transaction::change_by_selection(doc.text(), selection, |range| {
                if !range.is_empty() {
                    (range.from(), range.to(), Some(values.next().unwrap()))
                } else {
                    (range.from(), range.to(), None)
                }
            });

            apply_transaction(&transaction, doc, view);
            exit_select_mode(cx);
        }
    }
}

fn replace_selections_with_clipboard_impl(
    cx: &mut Context,
    clipboard_type: ClipboardType,
) -> anyhow::Result<()> {
    let count = cx.count();
    let (view, doc) = current!(cx.editor);

    match cx.editor.clipboard_provider.get_contents(clipboard_type) {
        Ok(contents) => {
            let selection = doc.selection(view.id);
            let transaction = Transaction::change_by_selection(doc.text(), selection, |range| {
                (
                    range.from(),
                    range.to(),
                    Some(contents.repeat(count).as_str().into()),
                )
            });

            apply_transaction(&transaction, doc, view);
            doc.append_changes_to_history(view);
        }
        Err(e) => return Err(e.context("Couldn't get system clipboard contents")),
    }

    exit_select_mode(cx);
    Ok(())
}

fn replace_selections_with_clipboard(cx: &mut Context) {
    let _ = replace_selections_with_clipboard_impl(cx, ClipboardType::Clipboard);
}

fn replace_selections_with_primary_clipboard(cx: &mut Context) {
    let _ = replace_selections_with_clipboard_impl(cx, ClipboardType::Selection);
}

fn paste(cx: &mut Context, pos: Paste) {
    let count = cx.count();
    let reg_name = cx.register.unwrap_or('"');
    let (view, doc) = current!(cx.editor);
    let registers = &mut cx.editor.registers;

    if let Some(values) = registers.read(reg_name) {
        paste_impl(values, doc, view, pos, count, cx.editor.mode);
    }
}

fn paste_after(cx: &mut Context) {
    paste(cx, Paste::After)
}

fn paste_before(cx: &mut Context) {
    paste(cx, Paste::Before)
}

fn get_lines(doc: &Document, view_id: ViewId) -> Vec<usize> {
    let mut lines = Vec::new();

    // Get all line numbers
    for range in doc.selection(view_id) {
        let (start, end) = range.line_range(doc.text().slice(..));

        for line in start..=end {
            lines.push(line)
        }
    }
    lines.sort_unstable(); // sorting by usize so _unstable is preferred
    lines.dedup();
    lines
}

fn indent(cx: &mut Context) {
    let count = cx.count();
    let (view, doc) = current!(cx.editor);
    let lines = get_lines(doc, view.id);

    // Indent by one level
    let indent = Tendril::from(doc.indent_style.as_str().repeat(count));

    let transaction = Transaction::change(
        doc.text(),
        lines.into_iter().filter_map(|line| {
            let is_blank = doc.text().line(line).chunks().all(|s| s.trim().is_empty());
            if is_blank {
                return None;
            }
            let pos = doc.text().line_to_char(line);
            Some((pos, pos, Some(indent.clone())))
        }),
    );
    apply_transaction(&transaction, doc, view);
}

fn unindent(cx: &mut Context) {
    let count = cx.count();
    let (view, doc) = current!(cx.editor);
    let lines = get_lines(doc, view.id);
    let mut changes = Vec::with_capacity(lines.len());
    let tab_width = doc.tab_width();
    let indent_width = count * tab_width;

    for line_idx in lines {
        let line = doc.text().line(line_idx);
        let mut width = 0;
        let mut pos = 0;

        for ch in line.chars() {
            match ch {
                ' ' => width += 1,
                '\t' => width = (width / tab_width + 1) * tab_width,
                _ => break,
            }

            pos += 1;

            if width >= indent_width {
                break;
            }
        }

        // now delete from start to first non-blank
        if pos > 0 {
            let start = doc.text().line_to_char(line_idx);
            changes.push((start, start + pos, None))
        }
    }

    let transaction = Transaction::change(doc.text(), changes.into_iter());

    apply_transaction(&transaction, doc, view);
}

fn format_selections(cx: &mut Context) {
    use helix_lsp::{lsp, util::range_to_lsp_range};

    let (view, doc) = current!(cx.editor);

    // via lsp if available
    // TODO: else via tree-sitter indentation calculations

    let language_server = match doc.language_server() {
        Some(language_server) => language_server,
        None => return,
    };

    let ranges: Vec<lsp::Range> = doc
        .selection(view.id)
        .iter()
        .map(|range| range_to_lsp_range(doc.text(), *range, language_server.offset_encoding()))
        .collect();

    if ranges.len() != 1 {
        cx.editor
            .set_error("format_selections only supports a single selection for now");
        return;
    }

    // TODO: handle fails
    // TODO: concurrent map over all ranges

    let range = ranges[0];

    let request = match language_server.text_document_range_formatting(
        doc.identifier(),
        range,
        lsp::FormattingOptions::default(),
        None,
    ) {
        Some(future) => future,
        None => {
            cx.editor
                .set_error("Language server does not support range formatting");
            return;
        }
    };

    let edits = tokio::task::block_in_place(|| helix_lsp::block_on(request)).unwrap_or_default();

    let transaction = helix_lsp::util::generate_transaction_from_edits(
        doc.text(),
        edits,
        language_server.offset_encoding(),
    );

    apply_transaction(&transaction, doc, view);
}

fn join_selections_impl(cx: &mut Context, select_space: bool) {
    use movement::skip_while;
    let (view, doc) = current!(cx.editor);
    let text = doc.text();
    let slice = doc.text().slice(..);

    let mut changes = Vec::new();
    let fragment = Tendril::from(" ");

    for selection in doc.selection(view.id) {
        let (start, mut end) = selection.line_range(slice);
        if start == end {
            end = (end + 1).min(text.len_lines() - 1);
        }
        let lines = start..end;

        changes.reserve(lines.len());

        for line in lines {
            let start = line_end_char_index(&slice, line);
            let mut end = text.line_to_char(line + 1);
            end = skip_while(slice, end, |ch| matches!(ch, ' ' | '\t')).unwrap_or(end);

            // need to skip from start, not end
            let change = (start, end, Some(fragment.clone()));
            changes.push(change);
        }
    }

    // nothing to do, bail out early to avoid crashes later
    if changes.is_empty() {
        return;
    }

    changes.sort_unstable_by_key(|(from, _to, _text)| *from);
    changes.dedup();

    // TODO: joining multiple empty lines should be replaced by a single space.
    // need to merge change ranges that touch

    // select inserted spaces
    let transaction = if select_space {
        let ranges: SmallVec<_> = changes
            .iter()
            .scan(0, |offset, change| {
                let range = Range::point(change.0 - *offset);
                *offset += change.1 - change.0 - 1; // -1 because cursor is 0-sized
                Some(range)
            })
            .collect();
        let selection = Selection::new(ranges, 0);
        Transaction::change(doc.text(), changes.into_iter()).with_selection(selection)
    } else {
        Transaction::change(doc.text(), changes.into_iter())
    };

    apply_transaction(&transaction, doc, view);
}

fn keep_or_remove_selections_impl(cx: &mut Context, remove: bool) {
    // keep or remove selections matching regex
    let reg = cx.register.unwrap_or('/');
    ui::regex_prompt(
        cx,
        if remove { "remove:" } else { "keep:" }.into(),
        Some(reg),
        ui::completers::none,
        move |editor, regex, event| {
            let (view, doc) = current!(editor);
            if !matches!(event, PromptEvent::Update | PromptEvent::Validate) {
                return;
            }
            let text = doc.text().slice(..);

            if let Some(selection) =
                selection::keep_or_remove_matches(text, doc.selection(view.id), &regex, remove)
            {
                doc.set_selection(view.id, selection);
            }
        },
    )
}

fn join_selections(cx: &mut Context) {
    join_selections_impl(cx, false)
}

fn join_selections_space(cx: &mut Context) {
    join_selections_impl(cx, true)
}

fn keep_selections(cx: &mut Context) {
    keep_or_remove_selections_impl(cx, false)
}

fn remove_selections(cx: &mut Context) {
    keep_or_remove_selections_impl(cx, true)
}

fn keep_primary_selection(cx: &mut Context) {
    let (view, doc) = current!(cx.editor);
    // TODO: handle count

    let range = doc.selection(view.id).primary();
    doc.set_selection(view.id, Selection::single(range.anchor, range.head));
}

fn remove_primary_selection(cx: &mut Context) {
    let (view, doc) = current!(cx.editor);
    // TODO: handle count

    let selection = doc.selection(view.id);
    if selection.len() == 1 {
        cx.editor.set_error("no selections remaining");
        return;
    }
    let index = selection.primary_index();
    let selection = selection.clone().remove(index);

    doc.set_selection(view.id, selection);
}

pub fn completion(cx: &mut Context) {
    use helix_lsp::{lsp, util::pos_to_lsp_pos};

    let (view, doc) = current!(cx.editor);

    let language_server = match doc.language_server() {
        Some(language_server) => language_server,
        None => return,
    };

    let offset_encoding = language_server.offset_encoding();
    let text = doc.text().slice(..);
    let cursor = doc.selection(view.id).primary().cursor(text);

    let pos = pos_to_lsp_pos(doc.text(), cursor, offset_encoding);

    let future = match language_server.completion(doc.identifier(), pos, None) {
        Some(future) => future,
        None => return,
    };

    let trigger_offset = cursor;

    // TODO: trigger_offset should be the cursor offset but we also need a starting offset from where we want to apply
    // completion filtering. For example logger.te| should filter the initial suggestion list with "te".

    use helix_core::chars;
    let mut iter = text.chars_at(cursor);
    iter.reverse();
    let offset = iter.take_while(|ch| chars::char_is_word(*ch)).count();
    let start_offset = cursor.saturating_sub(offset);

    cx.callback(
        future,
        move |editor, compositor, response: Option<lsp::CompletionResponse>| {
            if editor.mode != Mode::Insert {
                // we're not in insert mode anymore
                return;
            }

            let items = match response {
                Some(lsp::CompletionResponse::Array(items)) => items,
                // TODO: do something with is_incomplete
                Some(lsp::CompletionResponse::List(lsp::CompletionList {
                    is_incomplete: _is_incomplete,
                    items,
                })) => items,
                None => Vec::new(),
            };

            if items.is_empty() {
                // editor.set_error("No completion available");
                return;
            }
            let size = compositor.size();
            let ui = compositor.find::<ui::EditorView>().unwrap();
            ui.set_completion(
                editor,
                items,
                offset_encoding,
                start_offset,
                trigger_offset,
                size,
            );
        },
    );
}

// comments
fn toggle_comments(cx: &mut Context) {
    let (view, doc) = current!(cx.editor);
    let token = doc
        .language_config()
        .and_then(|lc| lc.comment_token.as_ref())
        .map(|tc| tc.as_ref());
    let transaction = comment::toggle_line_comments(doc.text(), doc.selection(view.id), token);

    apply_transaction(&transaction, doc, view);
    exit_select_mode(cx);
}

fn rotate_selections(cx: &mut Context, direction: Direction) {
    let count = cx.count();
    let (view, doc) = current!(cx.editor);
    let mut selection = doc.selection(view.id).clone();
    let index = selection.primary_index();
    let len = selection.len();
    selection.set_primary_index(match direction {
        Direction::Forward => (index + count) % len,
        Direction::Backward => (index + (len.saturating_sub(count) % len)) % len,
    });
    doc.set_selection(view.id, selection);
}
fn rotate_selections_forward(cx: &mut Context) {
    rotate_selections(cx, Direction::Forward)
}
fn rotate_selections_backward(cx: &mut Context) {
    rotate_selections(cx, Direction::Backward)
}

fn rotate_selection_contents(cx: &mut Context, direction: Direction) {
    let count = cx.count;
    let (view, doc) = current!(cx.editor);
    let text = doc.text().slice(..);

    let selection = doc.selection(view.id);
    let mut fragments: Vec<_> = selection
        .slices(text)
        .map(|fragment| fragment.chunks().collect())
        .collect();

    let group = count
        .map(|count| count.get())
        .unwrap_or(fragments.len()) // default to rotating everything as one group
        .min(fragments.len());

    for chunk in fragments.chunks_mut(group) {
        // TODO: also modify main index
        match direction {
            Direction::Forward => chunk.rotate_right(1),
            Direction::Backward => chunk.rotate_left(1),
        };
    }

    let transaction = Transaction::change(
        doc.text(),
        selection
            .ranges()
            .iter()
            .zip(fragments)
            .map(|(range, fragment)| (range.from(), range.to(), Some(fragment))),
    );

    apply_transaction(&transaction, doc, view);
}

fn rotate_selection_contents_forward(cx: &mut Context) {
    rotate_selection_contents(cx, Direction::Forward)
}
fn rotate_selection_contents_backward(cx: &mut Context) {
    rotate_selection_contents(cx, Direction::Backward)
}

// tree sitter node selection

fn expand_selection(cx: &mut Context) {
    let motion = |editor: &mut Editor| {
        let (view, doc) = current!(editor);

        if let Some(syntax) = doc.syntax() {
            let text = doc.text().slice(..);

            let current_selection = doc.selection(view.id);
            let selection = object::expand_selection(syntax, text, current_selection.clone());

            // check if selection is different from the last one
            if *current_selection != selection {
                // save current selection so it can be restored using shrink_selection
                view.object_selections.push(current_selection.clone());

                doc.set_selection(view.id, selection);
            }
        }
    };
    motion(cx.editor);
    cx.editor.last_motion = Some(Motion(Box::new(motion)));
}

fn shrink_selection(cx: &mut Context) {
    let motion = |editor: &mut Editor| {
        let (view, doc) = current!(editor);
        let current_selection = doc.selection(view.id);
        // try to restore previous selection
        if let Some(prev_selection) = view.object_selections.pop() {
            if current_selection.contains(&prev_selection) {
                // allow shrinking the selection only if current selection contains the previous object selection
                doc.set_selection(view.id, prev_selection);
                return;
            } else {
                // clear existing selection as they can't be shrunk to anyway
                view.object_selections.clear();
            }
        }
        // if not previous selection, shrink to first child
        if let Some(syntax) = doc.syntax() {
            let text = doc.text().slice(..);
            let selection = object::shrink_selection(syntax, text, current_selection.clone());
            doc.set_selection(view.id, selection);
        }
    };
    motion(cx.editor);
    cx.editor.last_motion = Some(Motion(Box::new(motion)));
}

fn select_sibling_impl<F>(cx: &mut Context, sibling_fn: &'static F)
where
    F: Fn(Node) -> Option<Node>,
{
    let motion = |editor: &mut Editor| {
        let (view, doc) = current!(editor);

        if let Some(syntax) = doc.syntax() {
            let text = doc.text().slice(..);
            let current_selection = doc.selection(view.id);
            let selection =
                object::select_sibling(syntax, text, current_selection.clone(), sibling_fn);
            doc.set_selection(view.id, selection);
        }
    };
    motion(cx.editor);
    cx.editor.last_motion = Some(Motion(Box::new(motion)));
}

fn select_next_sibling(cx: &mut Context) {
    select_sibling_impl(cx, &|node| Node::next_sibling(&node))
}

fn select_prev_sibling(cx: &mut Context) {
    select_sibling_impl(cx, &|node| Node::prev_sibling(&node))
}

fn match_brackets(cx: &mut Context) {
    let (view, doc) = current!(cx.editor);

    if let Some(syntax) = doc.syntax() {
        let text = doc.text().slice(..);
        let selection = doc.selection(view.id).clone().transform(|range| {
            if let Some(pos) =
                match_brackets::find_matching_bracket_fuzzy(syntax, doc.text(), range.cursor(text))
            {
                range.put_cursor(text, pos, cx.editor.mode == Mode::Select)
            } else {
                range
            }
        });
        doc.set_selection(view.id, selection);
    }
}

//

fn jump_forward(cx: &mut Context) {
    let count = cx.count();
    let config = cx.editor.config();
    let view = view_mut!(cx.editor);
    let doc_id = view.doc;

    if let Some((id, selection)) = view.jumps.forward(count) {
        view.doc = *id;
        let selection = selection.clone();
        let (view, doc) = current!(cx.editor); // refetch doc

        if doc.id() != doc_id {
            view.add_to_history(doc_id);
        }

        doc.set_selection(view.id, selection);
        view.ensure_cursor_in_view_center(doc, config.scrolloff);
    };
}

fn jump_backward(cx: &mut Context) {
    let count = cx.count();
    let config = cx.editor.config();
    let (view, doc) = current!(cx.editor);
    let doc_id = doc.id();

    if let Some((id, selection)) = view.jumps.backward(view.id, doc, count) {
        view.doc = *id;
        let selection = selection.clone();
        let (view, doc) = current!(cx.editor); // refetch doc

        if doc.id() != doc_id {
            view.add_to_history(doc_id);
        }

        doc.set_selection(view.id, selection);
        view.ensure_cursor_in_view_center(doc, config.scrolloff);
    };
}

fn save_selection(cx: &mut Context) {
    let (view, doc) = current!(cx.editor);
    push_jump(view, doc);
    cx.editor.set_status("Selection saved to jumplist");
}

fn rotate_view(cx: &mut Context) {
    cx.editor.focus_next()
}

fn rotate_view_reverse(cx: &mut Context) {
    cx.editor.focus_prev()
}

fn jump_view_right(cx: &mut Context) {
    cx.editor.focus_direction(tree::Direction::Right)
}

fn jump_view_left(cx: &mut Context) {
    cx.editor.focus_direction(tree::Direction::Left)
}

fn jump_view_up(cx: &mut Context) {
    cx.editor.focus_direction(tree::Direction::Up)
}

fn jump_view_down(cx: &mut Context) {
    cx.editor.focus_direction(tree::Direction::Down)
}

fn swap_view_right(cx: &mut Context) {
    cx.editor.swap_split_in_direction(tree::Direction::Right)
}

fn swap_view_left(cx: &mut Context) {
    cx.editor.swap_split_in_direction(tree::Direction::Left)
}

fn swap_view_up(cx: &mut Context) {
    cx.editor.swap_split_in_direction(tree::Direction::Up)
}

fn swap_view_down(cx: &mut Context) {
    cx.editor.swap_split_in_direction(tree::Direction::Down)
}

fn transpose_view(cx: &mut Context) {
    cx.editor.transpose_view()
}

// split helper, clear it later
fn split(cx: &mut Context, action: Action) {
    let (view, doc) = current!(cx.editor);
    let id = doc.id();
    let selection = doc.selection(view.id).clone();
    let offset = view.offset;

    cx.editor.switch(id, action);

    // match the selection in the previous view
    let (view, doc) = current!(cx.editor);
    doc.set_selection(view.id, selection);
    // match the view scroll offset (switch doesn't handle this fully
    // since the selection is only matched after the split)
    view.offset = offset;
}

fn hsplit(cx: &mut Context) {
    split(cx, Action::HorizontalSplit);
}

fn hsplit_new(cx: &mut Context) {
    cx.editor.new_file(Action::HorizontalSplit);
}

fn vsplit(cx: &mut Context) {
    split(cx, Action::VerticalSplit);
}

fn vsplit_new(cx: &mut Context) {
    cx.editor.new_file(Action::VerticalSplit);
}

fn wclose(cx: &mut Context) {
    if cx.editor.tree.views().count() == 1 {
        if let Err(err) = typed::buffers_remaining_impl(cx.editor) {
            cx.editor.set_error(err.to_string());
            return;
        }
    }
    let view_id = view!(cx.editor).id;
    // close current split
    cx.editor.close(view_id);
}

fn wonly(cx: &mut Context) {
    let views = cx
        .editor
        .tree
        .views()
        .map(|(v, focus)| (v.id, focus))
        .collect::<Vec<_>>();
    for (view_id, focus) in views {
        if !focus {
            cx.editor.close(view_id);
        }
    }
}

fn select_register(cx: &mut Context) {
    cx.editor.autoinfo = Some(Info::from_registers(&cx.editor.registers));
    cx.on_next_key(move |cx, event| {
        if let Some(ch) = event.char() {
            cx.editor.autoinfo = None;
            cx.editor.selected_register = Some(ch);
        }
    })
}

fn insert_register(cx: &mut Context) {
    cx.editor.autoinfo = Some(Info::from_registers(&cx.editor.registers));
    cx.on_next_key(move |cx, event| {
        if let Some(ch) = event.char() {
            cx.editor.autoinfo = None;
            cx.register = Some(ch);
            paste(cx, Paste::Cursor);
        }
    })
}

fn align_view_top(cx: &mut Context) {
    let (view, doc) = current!(cx.editor);
    align_view(doc, view, Align::Top);
}

fn align_view_center(cx: &mut Context) {
    let (view, doc) = current!(cx.editor);
    align_view(doc, view, Align::Center);
}

fn align_view_bottom(cx: &mut Context) {
    let (view, doc) = current!(cx.editor);
    align_view(doc, view, Align::Bottom);
}

fn align_view_middle(cx: &mut Context) {
    let (view, doc) = current!(cx.editor);
    let text = doc.text().slice(..);
    let pos = doc.selection(view.id).primary().cursor(text);
    let pos = coords_at_pos(text, pos);

    view.offset.col = pos
        .col
        .saturating_sub((view.inner_area(doc).width as usize) / 2);
}

fn scroll_up(cx: &mut Context) {
    scroll(cx, cx.count(), Direction::Backward);
}

fn scroll_down(cx: &mut Context) {
    scroll(cx, cx.count(), Direction::Forward);
}

fn goto_ts_object_impl(cx: &mut Context, object: &'static str, direction: Direction) {
    let count = cx.count();
    let motion = move |editor: &mut Editor| {
        let (view, doc) = current!(editor);
        if let Some((lang_config, syntax)) = doc.language_config().zip(doc.syntax()) {
            let text = doc.text().slice(..);
            let root = syntax.tree().root_node();

            let selection = doc.selection(view.id).clone().transform(|range| {
                let new_range = movement::goto_treesitter_object(
                    text,
                    range,
                    object,
                    direction,
                    root,
                    lang_config,
                    count,
                );

                if editor.mode == Mode::Select {
                    let head = if new_range.head < range.anchor {
                        new_range.anchor
                    } else {
                        new_range.head
                    };

                    Range::new(range.anchor, head)
                } else {
                    new_range.with_direction(direction)
                }
            });

            doc.set_selection(view.id, selection);
        } else {
            editor.set_status("Syntax-tree is not available in current buffer");
        }
    };
    motion(cx.editor);
    cx.editor.last_motion = Some(Motion(Box::new(motion)));
}

fn goto_next_function(cx: &mut Context) {
    goto_ts_object_impl(cx, "function", Direction::Forward)
}

fn goto_prev_function(cx: &mut Context) {
    goto_ts_object_impl(cx, "function", Direction::Backward)
}

fn goto_next_class(cx: &mut Context) {
    goto_ts_object_impl(cx, "class", Direction::Forward)
}

fn goto_prev_class(cx: &mut Context) {
    goto_ts_object_impl(cx, "class", Direction::Backward)
}

fn goto_next_parameter(cx: &mut Context) {
    goto_ts_object_impl(cx, "parameter", Direction::Forward)
}

fn goto_prev_parameter(cx: &mut Context) {
    goto_ts_object_impl(cx, "parameter", Direction::Backward)
}

fn goto_next_comment(cx: &mut Context) {
    goto_ts_object_impl(cx, "comment", Direction::Forward)
}

fn goto_prev_comment(cx: &mut Context) {
    goto_ts_object_impl(cx, "comment", Direction::Backward)
}

fn goto_next_test(cx: &mut Context) {
    goto_ts_object_impl(cx, "test", Direction::Forward)
}

fn goto_prev_test(cx: &mut Context) {
    goto_ts_object_impl(cx, "test", Direction::Backward)
}

fn select_textobject_around(cx: &mut Context) {
    select_textobject(cx, textobject::TextObject::Around);
}

fn select_textobject_inner(cx: &mut Context) {
    select_textobject(cx, textobject::TextObject::Inside);
}

fn select_textobject(cx: &mut Context, objtype: textobject::TextObject) {
    let count = cx.count();

    cx.on_next_key(move |cx, event| {
        cx.editor.autoinfo = None;
        if let Some(ch) = event.char() {
            let textobject = move |editor: &mut Editor| {
                let (view, doc) = current!(editor);
                let text = doc.text().slice(..);

                let textobject_treesitter = |obj_name: &str, range: Range| -> Range {
                    let (lang_config, syntax) = match doc.language_config().zip(doc.syntax()) {
                        Some(t) => t,
                        None => return range,
                    };
                    textobject::textobject_treesitter(
                        text,
                        range,
                        objtype,
                        obj_name,
                        syntax.tree().root_node(),
                        lang_config,
                        count,
                    )
                };

                if ch == 'g' && doc.diff_handle().is_none() {
                    editor.set_status("Diff is not available in current buffer");
                    return;
                }

                let textobject_change = |range: Range| -> Range {
                    let diff_handle = doc.diff_handle().unwrap();
                    let hunks = diff_handle.hunks();
                    let line = range.cursor_line(text);
                    let hunk_idx = if let Some(hunk_idx) = hunks.hunk_at(line as u32, false) {
                        hunk_idx
                    } else {
                        return range;
                    };
                    let hunk = hunks.nth_hunk(hunk_idx).after;

                    let start = text.line_to_char(hunk.start as usize);
                    let end = text.line_to_char(hunk.end as usize);
                    Range::new(start, end).with_direction(range.direction())
                };

                let selection = doc.selection(view.id).clone().transform(|range| {
                    match ch {
                        'w' => textobject::textobject_word(text, range, objtype, count, false),
                        'W' => textobject::textobject_word(text, range, objtype, count, true),
                        't' => textobject_treesitter("class", range),
                        'f' => textobject_treesitter("function", range),
                        'a' => textobject_treesitter("parameter", range),
                        'c' => textobject_treesitter("comment", range),
                        'T' => textobject_treesitter("test", range),
                        'p' => textobject::textobject_paragraph(text, range, objtype, count),
                        'm' => textobject::textobject_pair_surround_closest(
                            text, range, objtype, count,
                        ),
                        'g' => textobject_change(range),
                        // TODO: cancel new ranges if inconsistent surround matches across lines
                        ch if !ch.is_ascii_alphanumeric() => {
                            textobject::textobject_pair_surround(text, range, objtype, ch, count)
                        }
                        _ => range,
                    }
                });
                doc.set_selection(view.id, selection);
            };
            textobject(cx.editor);
            cx.editor.last_motion = Some(Motion(Box::new(textobject)));
        }
    });

    let title = match objtype {
        textobject::TextObject::Inside => "Match inside",
        textobject::TextObject::Around => "Match around",
        _ => return,
    };
    let help_text = [
        ("w", "Word"),
        ("W", "WORD"),
        ("p", "Paragraph"),
        ("t", "Type definition (tree-sitter)"),
        ("f", "Function (tree-sitter)"),
        ("a", "Argument/parameter (tree-sitter)"),
        ("c", "Comment (tree-sitter)"),
        ("T", "Test (tree-sitter)"),
        ("m", "Closest surrounding pair to cursor"),
        (" ", "... or any character acting as a pair"),
    ];

    cx.editor.autoinfo = Some(Info::new(title, &help_text));
}

fn surround_add(cx: &mut Context) {
    cx.on_next_key(move |cx, event| {
        let ch = match event.char() {
            Some(ch) => ch,
            None => return,
        };
        let (view, doc) = current!(cx.editor);
        let selection = doc.selection(view.id);
        let (open, close) = surround::get_pair(ch);
        // The number of chars in get_pair
        let surround_len = 2;

        let mut changes = Vec::with_capacity(selection.len() * 2);
        let mut ranges = SmallVec::with_capacity(selection.len());
        let mut offs = 0;

        for range in selection.iter() {
            let mut o = Tendril::new();
            o.push(open);
            let mut c = Tendril::new();
            c.push(close);
            changes.push((range.from(), range.from(), Some(o)));
            changes.push((range.to(), range.to(), Some(c)));

            // Add 2 characters to the range to select them
            ranges.push(
                Range::new(offs + range.from(), offs + range.to() + surround_len)
                    .with_direction(range.direction()),
            );

            // Add 2 characters to the offset for the next ranges
            offs += surround_len;
        }

        let transaction = Transaction::change(doc.text(), changes.into_iter())
            .with_selection(Selection::new(ranges, selection.primary_index()));
        apply_transaction(&transaction, doc, view);
        exit_select_mode(cx);
    })
}

fn surround_replace(cx: &mut Context) {
    let count = cx.count();
    cx.on_next_key(move |cx, event| {
        let surround_ch = match event.char() {
            Some('m') => None, // m selects the closest surround pair
            Some(ch) => Some(ch),
            None => return,
        };
        let (view, doc) = current!(cx.editor);
        let text = doc.text().slice(..);
        let selection = doc.selection(view.id);

        let change_pos = match surround::get_surround_pos(text, selection, surround_ch, count) {
            Ok(c) => c,
            Err(err) => {
                cx.editor.set_error(err.to_string());
                return;
            }
        };

        cx.on_next_key(move |cx, event| {
            let (view, doc) = current!(cx.editor);
            let to = match event.char() {
                Some(to) => to,
                None => return,
            };
            let (open, close) = surround::get_pair(to);
            let transaction = Transaction::change(
                doc.text(),
                change_pos.iter().enumerate().map(|(i, &pos)| {
                    let mut t = Tendril::new();
                    t.push(if i % 2 == 0 { open } else { close });
                    (pos, pos + 1, Some(t))
                }),
            );
            apply_transaction(&transaction, doc, view);
            exit_select_mode(cx);
        });
    })
}

fn surround_delete(cx: &mut Context) {
    let count = cx.count();
    cx.on_next_key(move |cx, event| {
        let surround_ch = match event.char() {
            Some('m') => None, // m selects the closest surround pair
            Some(ch) => Some(ch),
            None => return,
        };
        let (view, doc) = current!(cx.editor);
        let text = doc.text().slice(..);
        let selection = doc.selection(view.id);

        let change_pos = match surround::get_surround_pos(text, selection, surround_ch, count) {
            Ok(c) => c,
            Err(err) => {
                cx.editor.set_error(err.to_string());
                return;
            }
        };

        let transaction =
            Transaction::change(doc.text(), change_pos.into_iter().map(|p| (p, p + 1, None)));
        apply_transaction(&transaction, doc, view);
        exit_select_mode(cx);
    })
}

#[derive(Eq, PartialEq)]
enum ShellBehavior {
    Replace,
    Ignore,
    Insert,
    Append,
}

fn shell_pipe(cx: &mut Context) {
    shell_prompt(cx, "pipe:".into(), ShellBehavior::Replace);
}

fn shell_pipe_to(cx: &mut Context) {
    shell_prompt(cx, "pipe-to:".into(), ShellBehavior::Ignore);
}

fn shell_insert_output(cx: &mut Context) {
    shell_prompt(cx, "insert-output:".into(), ShellBehavior::Insert);
}

fn shell_append_output(cx: &mut Context) {
    shell_prompt(cx, "append-output:".into(), ShellBehavior::Append);
}

fn shell_keep_pipe(cx: &mut Context) {
    ui::prompt(
        cx,
        "keep-pipe:".into(),
        Some('|'),
        ui::completers::none,
        move |cx, input: &str, event: PromptEvent| {
            let shell = &cx.editor.config().shell;
            if event != PromptEvent::Validate {
                return;
            }
            if input.is_empty() {
                return;
            }
            let (view, doc) = current!(cx.editor);
            let selection = doc.selection(view.id);

            let mut ranges = SmallVec::with_capacity(selection.len());
            let old_index = selection.primary_index();
            let mut index: Option<usize> = None;
            let text = doc.text().slice(..);

            for (i, range) in selection.ranges().iter().enumerate() {
                let fragment = range.slice(text);
                let (_output, success) = match shell_impl(shell, input, Some(fragment.into())) {
                    Ok(result) => result,
                    Err(err) => {
                        cx.editor.set_error(err.to_string());
                        return;
                    }
                };

                // if the process exits successfully, keep the selection
                if success {
                    ranges.push(*range);
                    if i >= old_index && index.is_none() {
                        index = Some(ranges.len() - 1);
                    }
                }
            }

            if ranges.is_empty() {
                cx.editor.set_error("No selections remaining");
                return;
            }

            let index = index.unwrap_or_else(|| ranges.len() - 1);
            doc.set_selection(view.id, Selection::new(ranges, index));
        },
    );
}

fn shell_impl(shell: &[String], cmd: &str, input: Option<Rope>) -> anyhow::Result<(Tendril, bool)> {
    tokio::task::block_in_place(|| helix_lsp::block_on(shell_impl_async(shell, cmd, input)))
}

async fn shell_impl_async(
    shell: &[String],
    cmd: &str,
    input: Option<Rope>,
) -> anyhow::Result<(Tendril, bool)> {
    use std::process::Stdio;
    use tokio::process::Command;
    ensure!(!shell.is_empty(), "No shell set");

    let mut process = Command::new(&shell[0]);
    process
        .args(&shell[1..])
        .arg(cmd)
        .stdout(Stdio::piped())
        .stderr(Stdio::piped());

    if input.is_some() || cfg!(windows) {
        process.stdin(Stdio::piped());
    } else {
        process.stdin(Stdio::null());
    }

    let mut process = match process.spawn() {
        Ok(process) => process,
        Err(e) => {
            log::error!("Failed to start shell: {}", e);
            return Err(e.into());
        }
    };
    let output = if let Some(mut stdin) = process.stdin.take() {
        let input_task = tokio::spawn(async move {
            if let Some(input) = input {
                helix_view::document::to_writer(&mut stdin, encoding::UTF_8, &input).await?;
            }
            Ok::<_, anyhow::Error>(())
        });
        let (output, _) = tokio::join! {
            process.wait_with_output(),
            input_task,
        };
        output?
    } else {
        // Process has no stdin, so we just take the output
        process.wait_with_output().await?
    };

    if !output.status.success() {
        if !output.stderr.is_empty() {
            let err = String::from_utf8_lossy(&output.stderr).to_string();
            log::error!("Shell error: {}", err);
            bail!("Shell error: {}", err);
        }
        bail!("Shell command failed");
    } else if !output.stderr.is_empty() {
        log::debug!(
            "Command printed to stderr: {}",
            String::from_utf8_lossy(&output.stderr).to_string()
        );
    }

    let str = std::str::from_utf8(&output.stdout)
        .map_err(|_| anyhow!("Process did not output valid UTF-8"))?;
    let tendril = Tendril::from(str);
    Ok((tendril, output.status.success()))
}

fn shell(cx: &mut compositor::Context, cmd: &str, behavior: &ShellBehavior) {
    let pipe = match behavior {
        ShellBehavior::Replace | ShellBehavior::Ignore => true,
        ShellBehavior::Insert | ShellBehavior::Append => false,
    };

    let config = cx.editor.config();
    let shell = &config.shell;
    let (view, doc) = current!(cx.editor);
    let selection = doc.selection(view.id);

    let mut changes = Vec::with_capacity(selection.len());
    let mut ranges = SmallVec::with_capacity(selection.len());
    let text = doc.text().slice(..);

    let mut shell_output: Option<Tendril> = None;
    let mut offset = 0isize;
    for range in selection.ranges() {
        let (output, success) = if let Some(output) = shell_output.as_ref() {
            (output.clone(), true)
        } else {
            let fragment = range.slice(text);
            match shell_impl(shell, cmd, pipe.then(|| fragment.into())) {
                Ok(result) => {
                    if !pipe {
                        shell_output = Some(result.0.clone());
                    }
                    result
                }
                Err(err) => {
                    cx.editor.set_error(err.to_string());
                    return;
                }
            }
        };

        if !success {
            cx.editor.set_error("Command failed");
            return;
        }

        let output_len = output.chars().count();

        let (from, to, deleted_len) = match behavior {
            ShellBehavior::Replace => (range.from(), range.to(), range.len()),
            ShellBehavior::Insert => (range.from(), range.from(), 0),
            ShellBehavior::Append => (range.to(), range.to(), 0),
            _ => (range.from(), range.from(), 0),
        };

        // These `usize`s cannot underflow because selection ranges cannot overlap.
        // Once the MSRV is 1.66.0 (mixed_integer_ops is stabilized), we can use checked
        // arithmetic to assert this.
        let anchor = (to as isize + offset - deleted_len as isize) as usize;
        let new_range = Range::new(anchor, anchor + output_len).with_direction(range.direction());
        ranges.push(new_range);
        offset = offset + output_len as isize - deleted_len as isize;

        changes.push((from, to, Some(output)));
    }

    if behavior != &ShellBehavior::Ignore {
        let transaction = Transaction::change(doc.text(), changes.into_iter())
            .with_selection(Selection::new(ranges, selection.primary_index()));
        apply_transaction(&transaction, doc, view);
        doc.append_changes_to_history(view);
    }

    // after replace cursor may be out of bounds, do this to
    // make sure cursor is in view and update scroll as well
    view.ensure_cursor_in_view(doc, config.scrolloff);
}

fn shell_prompt(cx: &mut Context, prompt: Cow<'static, str>, behavior: ShellBehavior) {
    ui::prompt(
        cx,
        prompt,
        Some('|'),
        ui::completers::none,
        move |cx, input: &str, event: PromptEvent| {
            if event != PromptEvent::Validate {
                return;
            }
            if input.is_empty() {
                return;
            }

            shell(cx, input, &behavior);
        },
    );
}

fn suspend(_cx: &mut Context) {
    #[cfg(not(windows))]
    signal_hook::low_level::raise(signal_hook::consts::signal::SIGTSTP).unwrap();
}

fn add_newline_above(cx: &mut Context) {
    add_newline_impl(cx, Open::Above);
}

fn add_newline_below(cx: &mut Context) {
    add_newline_impl(cx, Open::Below)
}

fn add_newline_impl(cx: &mut Context, open: Open) {
    let count = cx.count();
    let (view, doc) = current!(cx.editor);
    let selection = doc.selection(view.id);
    let text = doc.text();
    let slice = text.slice(..);

    let changes = selection.into_iter().map(|range| {
        let (start, end) = range.line_range(slice);
        let line = match open {
            Open::Above => start,
            Open::Below => end + 1,
        };
        let pos = text.line_to_char(line);
        (
            pos,
            pos,
            Some(doc.line_ending.as_str().repeat(count).into()),
        )
    });

    let transaction = Transaction::change(text, changes);
    apply_transaction(&transaction, doc, view);
}

enum IncrementDirection {
    Increase,
    Decrease,
}

/// Increment objects within selections by count.
fn increment(cx: &mut Context) {
    increment_impl(cx, IncrementDirection::Increase);
}

/// Decrement objects within selections by count.
fn decrement(cx: &mut Context) {
    increment_impl(cx, IncrementDirection::Decrease);
}

/// Increment objects within selections by `amount`.
/// A negative `amount` will decrement objects within selections.
fn increment_impl(cx: &mut Context, increment_direction: IncrementDirection) {
    let sign = match increment_direction {
        IncrementDirection::Increase => 1,
        IncrementDirection::Decrease => -1,
    };
    let mut amount = sign * cx.count() as i64;
    // If the register is `#` then increase or decrease the `amount` by 1 per element
    let increase_by = if cx.register == Some('#') { sign } else { 0 };

    let (view, doc) = current!(cx.editor);
    let selection = doc.selection(view.id);
    let text = doc.text().slice(..);

    let mut new_selection_ranges = SmallVec::new();
    let mut cumulative_length_diff: i128 = 0;
    let mut changes = vec![];

    for range in selection {
        let selected_text: Cow<str> = range.fragment(text);
        let new_from = ((range.from() as i128) + cumulative_length_diff) as usize;
        let incremented = [increment::integer, increment::date_time]
            .iter()
            .find_map(|incrementor| incrementor(selected_text.as_ref(), amount));

        amount += increase_by;

        match incremented {
            None => {
                let new_range = Range::new(
                    new_from,
                    (range.to() as i128 + cumulative_length_diff) as usize,
                );
                new_selection_ranges.push(new_range);
            }
            Some(new_text) => {
                let new_range = Range::new(new_from, new_from + new_text.len());
                cumulative_length_diff += new_text.len() as i128 - selected_text.len() as i128;
                new_selection_ranges.push(new_range);
                changes.push((range.from(), range.to(), Some(new_text.into())));
            }
        }
    }

    if !changes.is_empty() {
        let new_selection = Selection::new(new_selection_ranges, selection.primary_index());
        let transaction = Transaction::change(doc.text(), changes.into_iter());
        let transaction = transaction.with_selection(new_selection);
        apply_transaction(&transaction, doc, view);
    }
}

fn record_macro(cx: &mut Context) {
    if let Some((reg, mut keys)) = cx.editor.macro_recording.take() {
        // Remove the keypress which ends the recording
        keys.pop();
        let s = keys
            .into_iter()
            .map(|key| {
                let s = key.to_string();
                if s.chars().count() == 1 {
                    s
                } else {
                    format!("<{}>", s)
                }
            })
            .collect::<String>();
        cx.editor.registers.write(reg, vec![s]);
        cx.editor
            .set_status(format!("Recorded to register [{}]", reg));
    } else {
        let reg = cx.register.take().unwrap_or('@');
        cx.editor.macro_recording = Some((reg, Vec::new()));
        cx.editor
            .set_status(format!("Recording to register [{}]", reg));
    }
}

fn replay_macro(cx: &mut Context) {
    let reg = cx.register.unwrap_or('@');

    if cx.editor.macro_replaying.contains(&reg) {
        cx.editor.set_error(format!(
            "Cannot replay from register [{}] because already replaying from same register",
            reg
        ));
        return;
    }

    let keys: Vec<KeyEvent> = if let Some([keys_str]) = cx.editor.registers.read(reg) {
        match helix_view::input::parse_macro(keys_str) {
            Ok(keys) => keys,
            Err(err) => {
                cx.editor.set_error(format!("Invalid macro: {}", err));
                return;
            }
        }
    } else {
        cx.editor.set_error(format!("Register [{}] empty", reg));
        return;
    };

    // Once the macro has been fully validated, it's marked as being under replay
    // to ensure we don't fall into infinite recursion.
    cx.editor.macro_replaying.push(reg);

    let count = cx.count();
    cx.callback = Some(Box::new(move |compositor, cx| {
        for _ in 0..count {
            for &key in keys.iter() {
                compositor.handle_event(&compositor::Event::Key(key), cx);
            }
        }
        // The macro under replay is cleared at the end of the callback, not in the
        // macro replay context, or it will not correctly protect the user from
        // replaying recursively.
        cx.editor.macro_replaying.pop();
    }));
}<|MERGE_RESOLUTION|>--- conflicted
+++ resolved
@@ -5,14 +5,10 @@
 pub use dap::*;
 use helix_vcs::Hunk;
 pub use lsp::*;
-<<<<<<< HEAD
 use tui::{
     text::{Span, Spans},
     widgets::Row,
 };
-=======
-use tui::widgets::Row;
->>>>>>> 4535d0fa
 pub use typed::*;
 
 use helix_core::{
@@ -1872,7 +1868,6 @@
     impl ui::menu::Item for FileResult {
         type Data = Option<PathBuf>;
 
-<<<<<<< HEAD
         fn format<'a>(&self, current_path: &Self::Data, icons: Option<&'a Icons>) -> Row {
             let icon = if let Some(icons) = icons {
                 if let Some(icon) = icons.icon_from_path(&self.path) {
@@ -1883,9 +1878,6 @@
             } else {
                 None
             };
-=======
-        fn format(&self, current_path: &Self::Data) -> Row {
->>>>>>> 4535d0fa
             let relative_path = helix_core::path::get_relative_path(&self.path)
                 .to_string_lossy()
                 .into_owned();
@@ -2344,11 +2336,7 @@
     impl ui::menu::Item for BufferMeta {
         type Data = ();
 
-<<<<<<< HEAD
         fn format<'a>(&self, _data: &Self::Data, icons: Option<&'a Icons>) -> Row {
-=======
-        fn format(&self, _data: &Self::Data) -> Row {
->>>>>>> 4535d0fa
             let path = self
                 .path
                 .as_deref()
@@ -2443,7 +2431,6 @@
     impl ui::menu::Item for JumpMeta {
         type Data = ();
 
-<<<<<<< HEAD
         fn format<'a>(&self, _data: &Self::Data, icons: Option<&'a Icons>) -> Row {
             // If there is no path, the icon will default to the common "file" icon
             let icon = if let Some(icons) = icons {
@@ -2455,9 +2442,6 @@
             } else {
                 None
             };
-=======
-        fn format(&self, _data: &Self::Data) -> Row {
->>>>>>> 4535d0fa
             let path = self
                 .path
                 .as_deref()
@@ -2541,11 +2525,7 @@
 impl ui::menu::Item for MappableCommand {
     type Data = ReverseKeymap;
 
-<<<<<<< HEAD
     fn format<'a>(&self, keymap: &Self::Data, _icons: Option<&'a Icons>) -> Row {
-=======
-    fn format(&self, keymap: &Self::Data) -> Row {
->>>>>>> 4535d0fa
         let fmt_binding = |bindings: &Vec<Vec<KeyEvent>>| -> String {
             bindings.iter().fold(String::new(), |mut acc, bind| {
                 if !acc.is_empty() {
