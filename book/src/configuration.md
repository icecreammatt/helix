# Configuration

To override global configuration parameters, create a `config.toml` file located in your config directory:

* Linux and Mac: `~/.config/helix/config.toml`
* Windows: `%AppData%\helix\config.toml`

> Hint: You can easily open the config file by typing `:config-open` within Helix normal mode.

Example config:

```toml
theme = "onedark"

[editor]
line-number = "relative"
mouse = false

[editor.cursor-shape]
insert = "bar"
normal = "block"
select = "underline"

[editor.file-picker]
hidden = false
```

You may also specify a file to use for configuration with the `-c` or
`--config` CLI argument: `hx -c path/to/custom-config.toml`.

It is also possible to trigger configuration file reloading by sending the `USR1`
signal to the helix process, e.g. via `pkill -USR1 hx`. This is only supported 
on unix operating systems.

## Editor

### `[editor]` Section

| Key | Description | Default |
|--|--|---------|
| `scrolloff` | Number of lines of padding around the edge of the screen when scrolling. | `5` |
| `mouse` | Enable mouse mode. | `true` |
| `middle-click-paste` | Middle click paste support. | `true` |
| `scroll-lines` | Number of lines to scroll per scroll wheel step. | `3` |
| `shell` | Shell to use when running external commands. | Unix: `["sh", "-c"]`<br/>Windows: `["cmd", "/C"]` |
| `line-number` | Line number display: `absolute` simply shows each line's number, while `relative` shows the distance from the current line. When unfocused or in insert mode, `relative` will still show absolute line numbers. | `absolute` |
| `cursorline` | Highlight all lines with a cursor. | `false` |
| `cursorcolumn` | Highlight all columns with a cursor. | `false` |
| `gutters` | Gutters to display: Available are `diagnostics` and `diff` and `line-numbers` and `spacer`, note that `diagnostics` also includes other features like breakpoints, 1-width padding will be inserted if gutters is non-empty | `["diagnostics", "spacer", "line-numbers", "spacer", "diff"]` |
| `auto-completion` | Enable automatic pop up of auto-completion. | `true` |
| `auto-format` | Enable automatic formatting on save. | `true` |
| `auto-save` | Enable automatic saving on focus moving away from Helix. Requires [focus event support](https://github.com/helix-editor/helix/wiki/Terminal-Support) from your terminal. | `false` |
| `idle-timeout` | Time in milliseconds since last keypress before idle timers trigger. Used for autocompletion, set to 0 for instant. | `400` |
| `completion-trigger-len` | The min-length of word under cursor to trigger autocompletion | `2` |
| `auto-info` | Whether to display infoboxes | `true` |
| `true-color` | Set to `true` to override automatic detection of terminal truecolor support in the event of a false negative. | `false` |
| `rulers` | List of column positions at which to display the rulers. Can be overridden by language specific `rulers` in `languages.toml` file. | `[]` |
| `bufferline` | Renders a line at the top of the editor displaying open buffers. Can be `always`, `never` or `multiple` (only shown if more than one buffer is in use) | `never` |
| `color-modes` | Whether to color the mode indicator with different colors depending on the mode itself | `false` |

### `[editor.statusline]` Section

Allows configuring the statusline at the bottom of the editor.

The configuration distinguishes between three areas of the status line:

`[ ... ... LEFT ... ... | ... ... ... ... CENTER ... ... ... ... | ... ... RIGHT ... ... ]`

Statusline elements can be defined as follows:

```toml
[editor.statusline]
left = ["mode", "spinner"]
center = ["file-name"]
right = ["diagnostics", "selections", "position", "file-encoding", "file-line-ending", "file-type"]
separator = "│"
mode.normal = "NORMAL"
mode.insert = "INSERT"
mode.select = "SELECT"
```
The `[editor.statusline]` key takes the following sub-keys:

| Key           | Description | Default |
| ---           | ---         | ---     |
| `left`        | A list of elements aligned to the left of the statusline | `["mode", "spinner", "file-name"]` |
| `center`      | A list of elements aligned to the middle of the statusline | `[]` |
| `right`       | A list of elements aligned to the right of the statusline | `["diagnostics", "selections", "position", "file-encoding"]` |
| `separator`   | The character used to separate elements in the statusline | `"│"` |
| `mode.normal` | The text shown in the `mode` element for normal mode | `"NOR"` |
| `mode.insert` | The text shown in the `mode` element for insert mode | `"INS"` |
| `mode.select` | The text shown in the `mode` element for select mode | `"SEL"` |

The following statusline elements can be configured:

| Key    | Description |
| ------ | ----------- |
| `mode` | The current editor mode (`mode.normal`/`mode.insert`/`mode.select`) |
| `spinner` | A progress spinner indicating LSP activity |
| `file-name` | The path/name of the opened file |
| `file-base-name` | The basename of the opened file |
| `file-encoding` | The encoding of the opened file if it differs from UTF-8 |
| `file-line-ending` | The file line endings (CRLF or LF) |
| `total-line-numbers` | The total line numbers of the opened file |
| `file-type` | The type of the opened file |
| `diagnostics` | The number of warnings and/or errors |
| `workspace-diagnostics` | The number of warnings and/or errors on workspace |
| `selections` | The number of active selections |
| `primary-selection-length` | The number of characters currently in primary selection |
| `position` | The cursor position |
| `position-percentage` | The cursor position as a percentage of the total number of lines |
| `separator` | The string defined in `editor.statusline.separator` (defaults to `"│"`) |
| `spacer` | Inserts a space between elements (multiple/contiguous spacers may be specified) |

### `[editor.lsp]` Section

| Key                   | Description                                                 | Default |
| ---                   | -----------                                                 | ------- |
| `enable`              | Enables LSP integration. Setting to false will completely disable language servers regardless of language settings.| `true` |
| `display-messages`    | Display LSP progress messages below statusline[^1]          | `false` |
| `auto-signature-help` | Enable automatic popup of signature help (parameter hints)  | `true`  |
| `display-signature-help-docs` | Display docs under signature help popup             | `true`  |

[^1]: By default, a progress spinner is shown in the statusline beside the file path.

### `[editor.cursor-shape]` Section

Defines the shape of cursor in each mode. Note that due to limitations
of the terminal environment, only the primary cursor can change shape.
Valid values for these options are `block`, `bar`, `underline`, or `hidden`.

| Key      | Description                                | Default |
| ---      | -----------                                | ------- |
| `normal` | Cursor shape in [normal mode][normal mode] | `block` |
| `insert` | Cursor shape in [insert mode][insert mode] | `block` |
| `select` | Cursor shape in [select mode][select mode] | `block` |

[normal mode]: ./keymap.md#normal-mode
[insert mode]: ./keymap.md#insert-mode
[select mode]: ./keymap.md#select--extend-mode

### `[editor.file-picker]` Section

Sets options for file picker and global search. All but the last key listed in
the default file-picker configuration below are IgnoreOptions: whether hidden
files and files listed within ignore files are ignored by (not visible in) the
helix file picker and global search. There is also one other key, `max-depth`
available, which is not defined by default.

All git related options are only enabled in a git repository.

| Key | Description | Default |
|--|--|---------|
|`hidden` | Enables ignoring hidden files. | true
|`follow-links` | Follow symlinks instead of ignoring them | true
|`deduplicate-links` | Ignore symlinks that point at files already shown in the picker | true
|`parents` | Enables reading ignore files from parent directories. | true
|`ignore` | Enables reading `.ignore` files. | true
|`git-ignore` | Enables reading `.gitignore` files. | true
|`git-global` | Enables reading global .gitignore, whose path is specified in git's config: `core.excludefile` option. | true
|`git-exclude` | Enables reading `.git/info/exclude` files. | true
|`max-depth` | Set with an integer value for maximum depth to recurse. | Defaults to `None`.

### `[editor.auto-pairs]` Section

Enables automatic insertion of pairs to parentheses, brackets, etc. Can be a
simple boolean value, or a specific mapping of pairs of single characters.

To disable auto-pairs altogether, set `auto-pairs` to `false`:

```toml
[editor]
auto-pairs = false # defaults to `true`
```

The default pairs are <code>(){}[]''""``</code>, but these can be customized by
setting `auto-pairs` to a TOML table:

Example

```toml
[editor.auto-pairs]
'(' = ')'
'{' = '}'
'[' = ']'
'"' = '"'
'`' = '`'
'<' = '>'
```

Additionally, this setting can be used in a language config. Unless
the editor setting is `false`, this will override the editor config in
documents with this language.

Example `languages.toml` that adds <> and removes ''

```toml
[[language]]
name = "rust"

[language.auto-pairs]
'(' = ')'
'{' = '}'
'[' = ']'
'"' = '"'
'`' = '`'
'<' = '>'
```

### `[editor.search]` Section

Search specific options.

| Key | Description | Default |
|--|--|---------|
| `smart-case` | Enable smart case regex searching (case insensitive unless pattern contains upper case characters) | `true` |
| `wrap-around`| Whether the search should wrap after depleting the matches | `true` |

### `[editor.whitespace]` Section

Options for rendering whitespace with visible characters. Use `:set whitespace.render all` to temporarily enable visible whitespace.

| Key | Description | Default |
|-----|-------------|---------|
| `render` | Whether to render whitespace. May either be `"all"` or `"none"`, or a table with sub-keys `space`, `nbsp`, `tab`, and `newline`. | `"none"` |
| `characters` | Literal characters to use when rendering whitespace. Sub-keys may be any of `tab`, `space`, `nbsp`, `newline` or `tabpad` | See example below |

Example

```toml
[editor.whitespace]
render = "all"
# or control each character
[editor.whitespace.render]
space = "all"
tab = "all"
newline = "none"

[editor.whitespace.characters]
space = "·"
nbsp = "⍽"
tab = "→"
newline = "⏎"
tabpad = "·" # Tabs will look like "→···" (depending on tab width)
```

### `[editor.indent-guides]` Section

Options for rendering vertical indent guides.

| Key           | Description                                             | Default |
| ---           | ---                                                     | ---     |
| `render`      | Whether to render indent guides.                        | `false` |
| `character`   | Literal character to use for rendering the indent guide | `│`     |
| `skip-levels` | Number of indent levels to skip                         | `0`     |

Example:

```toml
[editor.indent-guides]
render = true
<<<<<<< HEAD
character = "╎"
```

### `[editor.explorer]` Section
Sets explorer side width and style.

 | Key            | Description                                                                              | Default |
 | ---            | -----------                                                                              | ------- |
 | `column-width` | explorer side width                                                                      | 30      |
 | `position`     | explorer widget position, `overlay`, `right`, or `left`                                  | `left`  |
=======
character = "╎" # Some characters that work well: "▏", "┆", "┊", "⸽"
skip-levels = 1
```

### `[editor.gutters]` Section

For simplicity, `editor.gutters` accepts an array of gutter types, which will
use default settings for all gutter components.

```toml
[editor]
gutters = ["diff", "diagnostics", "line-numbers", "spacer"]
```

To customize the behavior of gutters, the `[editor.gutters]` section must
be used. This section contains top level settings, as well as settings for
specific gutter components as sub-sections.

| Key      | Description                    | Default                                                       |
| ---      | ---                            | ---                                                           |
| `layout` | A vector of gutters to display | `["diagnostics", "spacer", "line-numbers", "spacer", "diff"]` |

Example:

```toml
[editor.gutters]
layout = ["diff", "diagnostics", "line-numbers", "spacer"]
```

#### `[editor.gutters.line-numbers]` Section

Options for the line number gutter

| Key         | Description                             | Default |
| ---         | ---                                     | ---     |
| `min-width` | The minimum number of characters to use | `3`     |

Example:

```toml
[editor.gutters.line-numbers]
min-width = 1
```

#### `[editor.gutters.diagnotics]` Section

Currently unused

#### `[editor.gutters.diff]` Section

Currently unused

#### `[editor.gutters.spacer]` Section

Currently unused

### `[editor.soft-wrap]` Section

Options for soft wrapping lines that exceed the view width

| Key                 | Description                                                  | Default |
| ---                 | ---                                                          | ---     |
| `enable`            | Whether soft wrapping is enabled.                            | `false` |
| `max-wrap`          | Maximum free space left at the end of the line.              | `20`    |
| `max-indent-retain` | Maximum indentation to carry over when soft wrapping a line. | `40`    |
| `wrap-indicator`    | Text inserted before soft wrapped lines, highlighted with `ui.virtual.wrap` | `↪ `    |

Example:

```toml
[editor.soft-wrap]
enable = true
max-wrap = 25 # increase value to reduce forced mid-word wrapping
max-indent-retain = 0
wrap-indicator = ""  # set wrap-indicator to "" to hide it
```
>>>>>>> 715c4b24
<|MERGE_RESOLUTION|>--- conflicted
+++ resolved
@@ -258,18 +258,6 @@
 ```toml
 [editor.indent-guides]
 render = true
-<<<<<<< HEAD
-character = "╎"
-```
-
-### `[editor.explorer]` Section
-Sets explorer side width and style.
-
- | Key            | Description                                                                              | Default |
- | ---            | -----------                                                                              | ------- |
- | `column-width` | explorer side width                                                                      | 30      |
- | `position`     | explorer widget position, `overlay`, `right`, or `left`                                  | `left`  |
-=======
 character = "╎" # Some characters that work well: "▏", "┆", "┊", "⸽"
 skip-levels = 1
 ```
@@ -346,4 +334,11 @@
 max-indent-retain = 0
 wrap-indicator = ""  # set wrap-indicator to "" to hide it
 ```
->>>>>>> 715c4b24
+
+### `[editor.explorer]` Section
+Sets explorer side width and style.
+
+ | Key            | Description                                                                              | Default |
+ | ---            | -----------                                                                              | ------- |
+ | `column-width` | explorer side width                                                                      | 30      |
+ | `position`     | explorer widget position, `overlay`, `right`, or `left`                                  | `left`  |