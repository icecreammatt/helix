use crate::{
    annotations::diagnostics::{DiagnosticFilter, InlineDiagnosticsConfig},
    clipboard::ClipboardProvider,
    document::{
        DocumentOpenError, DocumentSavedEventFuture, DocumentSavedEventResult, Mode, SavePoint,
    },
    events::{DocumentDidClose, DocumentDidOpen, DocumentFocusLost},
    graphics::{CursorKind, Rect},
    handlers::Handlers,
    info::Info,
    input::KeyEvent,
    register::Registers,
    theme::{self, Theme},
    tree::{self, Tree},
    Document, DocumentId, View, ViewId,
};
use dap::StackFrame;
use helix_event::dispatch;
use helix_vcs::DiffProviderRegistry;

use futures_util::stream::select_all::SelectAll;
use futures_util::{future, StreamExt};
use helix_lsp::{Call, LanguageServerId};
use tokio_stream::wrappers::UnboundedReceiverStream;

use std::{
    borrow::Cow,
    cell::Cell,
    collections::{BTreeMap, HashMap, HashSet},
    fs,
    io::{self, stdin},
    num::NonZeroUsize,
    path::{Path, PathBuf},
    pin::Pin,
    sync::Arc,
};

use tokio::{
    sync::mpsc::{unbounded_channel, UnboundedReceiver, UnboundedSender},
    time::{sleep, Duration, Instant, Sleep},
};

use anyhow::{anyhow, bail, Error};

pub use helix_core::diagnostic::Severity;
use helix_core::{
    auto_pairs::AutoPairs,
    diagnostic::DiagnosticProvider,
    syntax::{
        self,
        config::{AutoPairConfig, IndentationHeuristic, LanguageServerFeature, SoftWrap},
    },
    Change, LineEnding, Position, Range, Selection, Uri, NATIVE_LINE_ENDING,
};
use helix_dap as dap;
use helix_lsp::lsp;
use helix_stdx::path::canonicalize;

use serde::{ser::SerializeMap, Deserialize, Deserializer, Serialize, Serializer};

use arc_swap::{
    access::{DynAccess, DynGuard},
    ArcSwap,
};

pub const DEFAULT_AUTO_SAVE_DELAY: u64 = 3000;

fn deserialize_duration_millis<'de, D>(deserializer: D) -> Result<Duration, D::Error>
where
    D: serde::Deserializer<'de>,
{
    let millis = u64::deserialize(deserializer)?;
    Ok(Duration::from_millis(millis))
}

fn serialize_duration_millis<S>(duration: &Duration, serializer: S) -> Result<S::Ok, S::Error>
where
    S: Serializer,
{
    serializer.serialize_u64(
        duration
            .as_millis()
            .try_into()
            .map_err(|_| serde::ser::Error::custom("duration value overflowed u64"))?,
    )
}

#[derive(Debug, Clone, PartialEq, Eq, Serialize, Deserialize)]
#[serde(rename_all = "kebab-case", default, deny_unknown_fields)]
pub struct GutterConfig {
    /// Gutter Layout
    pub layout: Vec<GutterType>,
    /// Options specific to the "line-numbers" gutter
    pub line_numbers: GutterLineNumbersConfig,
}

impl Default for GutterConfig {
    fn default() -> Self {
        Self {
            layout: vec![
                GutterType::Diagnostics,
                GutterType::Spacer,
                GutterType::LineNumbers,
                GutterType::Spacer,
                GutterType::Diff,
            ],
            line_numbers: GutterLineNumbersConfig::default(),
        }
    }
}

impl From<Vec<GutterType>> for GutterConfig {
    fn from(x: Vec<GutterType>) -> Self {
        GutterConfig {
            layout: x,
            ..Default::default()
        }
    }
}

fn deserialize_gutter_seq_or_struct<'de, D>(deserializer: D) -> Result<GutterConfig, D::Error>
where
    D: Deserializer<'de>,
{
    struct GutterVisitor;

    impl<'de> serde::de::Visitor<'de> for GutterVisitor {
        type Value = GutterConfig;

        fn expecting(&self, formatter: &mut std::fmt::Formatter) -> std::fmt::Result {
            write!(
                formatter,
                "an array of gutter names or a detailed gutter configuration"
            )
        }

        fn visit_seq<S>(self, mut seq: S) -> Result<Self::Value, S::Error>
        where
            S: serde::de::SeqAccess<'de>,
        {
            let mut gutters = Vec::new();
            while let Some(gutter) = seq.next_element::<String>()? {
                gutters.push(
                    gutter
                        .parse::<GutterType>()
                        .map_err(serde::de::Error::custom)?,
                )
            }

            Ok(gutters.into())
        }

        fn visit_map<M>(self, map: M) -> Result<Self::Value, M::Error>
        where
            M: serde::de::MapAccess<'de>,
        {
            let deserializer = serde::de::value::MapAccessDeserializer::new(map);
            Deserialize::deserialize(deserializer)
        }
    }

    deserializer.deserialize_any(GutterVisitor)
}

#[derive(Debug, Clone, Copy, PartialEq, Eq, Serialize, Deserialize)]
#[serde(rename_all = "kebab-case", default, deny_unknown_fields)]
pub struct GutterLineNumbersConfig {
    /// Minimum number of characters to use for line number gutter. Defaults to 3.
    pub min_width: usize,
}

impl Default for GutterLineNumbersConfig {
    fn default() -> Self {
        Self { min_width: 3 }
    }
}

#[derive(Debug, Copy, Clone, PartialEq, Eq, Serialize, Deserialize)]
#[serde(rename_all = "kebab-case")]
pub enum InlineBlameBehaviour {
    /// Do not show inline blame, and do not request it in the background
    ///
    /// When manually requesting the inline blame, it may take several seconds to appear.
    Hidden,
    /// Show the inline blame on the cursor line
    CursorLine,
    /// Show the inline blame on every other line
    AllLines,
}

#[derive(Debug, Copy, Clone, PartialEq, Eq, Serialize, Deserialize)]
#[serde(rename_all = "kebab-case")]
pub enum InlineBlameCompute {
    /// Inline blame for a file will be fetched when a document is opened or reloaded, for example
    Background,
    /// Inline blame for a file will be fetched when explicitly requested, e.g. when using `space + B`
    OnDemand,
}

#[derive(Debug, Clone, PartialEq, Eq, Serialize, Deserialize)]
#[serde(rename_all = "kebab-case", default, deny_unknown_fields)]
pub struct InlineBlameConfig {
    /// How to show the inline blame
    pub behaviour: InlineBlameBehaviour,
    /// Whether the inline blame should be fetched in the background
    pub compute: InlineBlameCompute,
    /// How the inline blame should look like and the information it includes
    pub format: String,
}

impl Default for InlineBlameConfig {
    fn default() -> Self {
        Self {
            behaviour: InlineBlameBehaviour::Hidden,
            format: "{author}, {time-ago} • {message} • {commit}".to_owned(),
            compute: InlineBlameCompute::OnDemand,
        }
    }
}

#[derive(Debug, Clone, PartialEq, Eq, Serialize, Deserialize)]
#[serde(rename_all = "kebab-case", default, deny_unknown_fields)]
pub struct FilePickerConfig {
    /// IgnoreOptions
    /// Enables ignoring hidden files.
    /// Whether to hide hidden files in file picker and global search results. Defaults to true.
    pub hidden: bool,
    /// Enables following symlinks.
    /// Whether to follow symbolic links in file picker and file or directory completions. Defaults to true.
    pub follow_symlinks: bool,
    /// Hides symlinks that point into the current directory. Defaults to true.
    pub deduplicate_links: bool,
    /// Enables reading ignore files from parent directories. Defaults to true.
    pub parents: bool,
    /// Enables reading `.ignore` files.
    /// Whether to hide files listed in .ignore in file picker and global search results. Defaults to true.
    pub ignore: bool,
    /// Enables reading `.gitignore` files.
    /// Whether to hide files listed in .gitignore in file picker and global search results. Defaults to true.
    pub git_ignore: bool,
    /// Enables reading global .gitignore, whose path is specified in git's config: `core.excludefile` option.
    /// Whether to hide files listed in global .gitignore in file picker and global search results. Defaults to true.
    pub git_global: bool,
    /// Enables reading `.git/info/exclude` files.
    /// Whether to hide files listed in .git/info/exclude in file picker and global search results. Defaults to true.
    pub git_exclude: bool,
    /// WalkBuilder options
    /// Maximum Depth to recurse directories in file picker and global search. Defaults to `None`.
    pub max_depth: Option<usize>,
}

impl Default for FilePickerConfig {
    fn default() -> Self {
        Self {
            hidden: true,
            follow_symlinks: true,
            deduplicate_links: true,
            parents: true,
            ignore: true,
            git_ignore: true,
            git_global: true,
            git_exclude: true,
            max_depth: None,
        }
    }
}

fn serialize_alphabet<S>(alphabet: &[char], serializer: S) -> Result<S::Ok, S::Error>
where
    S: Serializer,
{
    let alphabet: String = alphabet.iter().collect();
    serializer.serialize_str(&alphabet)
}

fn deserialize_alphabet<'de, D>(deserializer: D) -> Result<Vec<char>, D::Error>
where
    D: Deserializer<'de>,
{
    use serde::de::Error;

    let str = String::deserialize(deserializer)?;
    let chars: Vec<_> = str.chars().collect();
    let unique_chars: HashSet<_> = chars.iter().copied().collect();
    if unique_chars.len() != chars.len() {
        return Err(<D::Error as Error>::custom(
            "jump-label-alphabet must contain unique characters",
        ));
    }
    Ok(chars)
}

#[derive(Debug, Clone, PartialEq, Eq, Serialize, Deserialize)]
#[serde(rename_all = "kebab-case", default, deny_unknown_fields)]
pub struct Config {
    /// Padding to keep between the edge of the screen and the cursor when scrolling. Defaults to 5.
    pub scrolloff: usize,
    /// Number of lines to scroll at once. Defaults to 3
    pub scroll_lines: isize,
    /// Mouse support. Defaults to true.
    pub mouse: bool,
    /// Shell to use for shell commands. Defaults to ["cmd", "/C"] on Windows and ["sh", "-c"] otherwise.
    pub shell: Vec<String>,
    /// Line number mode.
    pub line_number: LineNumber,
    /// Highlight the lines cursors are currently on. Defaults to false.
    pub cursorline: bool,
    /// Highlight the columns cursors are currently on. Defaults to false.
    pub cursorcolumn: bool,
    #[serde(deserialize_with = "deserialize_gutter_seq_or_struct")]
    pub gutters: GutterConfig,
    /// Middle click paste support. Defaults to true.
    pub middle_click_paste: bool,
    /// Automatic insertion of pairs to parentheses, brackets,
    /// etc. Optionally, this can be a list of 2-tuples to specify a
    /// global list of characters to pair. Defaults to true.
    pub auto_pairs: AutoPairConfig,
    /// Automatic auto-completion, automatically pop up without user trigger. Defaults to true.
    pub auto_completion: bool,
    /// Enable filepath completion.
    /// Show files and directories if an existing path at the cursor was recognized,
    /// either absolute or relative to the current opened document or current working directory (if the buffer is not yet saved).
    /// Defaults to true.
    pub path_completion: bool,
    /// Automatic formatting on save. Defaults to true.
    pub auto_format: bool,
    /// Default register used for yank/paste. Defaults to '"'
    pub default_yank_register: char,
    /// Automatic save on focus lost and/or after delay.
    /// Time delay in milliseconds since last edit after which auto save timer triggers.
    /// Time delay defaults to false with 3000ms delay. Focus lost defaults to false.
    #[serde(deserialize_with = "deserialize_auto_save")]
    pub auto_save: AutoSave,
    /// Set a global text_width
    pub text_width: usize,
    /// Time in milliseconds since last keypress before idle timers trigger.
    /// Used for various UI timeouts. Defaults to 250ms.
    #[serde(
        serialize_with = "serialize_duration_millis",
        deserialize_with = "deserialize_duration_millis"
    )]
    pub idle_timeout: Duration,
    /// Time in milliseconds after typing a word character before auto completions
    /// are shown, set to 5 for instant. Defaults to 250ms.
    #[serde(
        serialize_with = "serialize_duration_millis",
        deserialize_with = "deserialize_duration_millis"
    )]
    pub completion_timeout: Duration,
    /// Whether to insert the completion suggestion on hover. Defaults to true.
    pub preview_completion_insert: bool,
    pub completion_trigger_len: u8,
    /// Whether to instruct the LSP to replace the entire word when applying a completion
    /// or to only insert new text
    pub completion_replace: bool,
    /// `true` if helix should automatically add a line comment token if you're currently in a comment
    /// and press `enter`.
    pub continue_comments: bool,
    /// Whether to display infoboxes. Defaults to true.
    pub auto_info: bool,
    pub file_picker: FilePickerConfig,
    /// Configuration of the statusline elements
    pub statusline: StatusLineConfig,
    /// Shape for cursor in each mode
    pub cursor_shape: CursorShapeConfig,
    /// Set to `true` to override automatic detection of terminal truecolor support in the event of a false negative. Defaults to `false`.
    pub true_color: bool,
    /// Set to `true` to override automatic detection of terminal undercurl support in the event of a false negative. Defaults to `false`.
    pub undercurl: bool,
    /// Search configuration.
    #[serde(default)]
    pub search: SearchConfig,
    pub lsp: LspConfig,
    pub terminal: Option<TerminalConfig>,
    /// Column numbers at which to draw the rulers. Defaults to `[]`, meaning no rulers.
    pub rulers: Vec<u16>,
    #[serde(default)]
    pub whitespace: WhitespaceConfig,
    /// Persistently display open buffers along the top
    pub bufferline: BufferLine,
    /// Vertical indent width guides.
    pub indent_guides: IndentGuidesConfig,
    /// Whether to color modes with different colors. Defaults to `false`.
    pub color_modes: bool,
    pub soft_wrap: SoftWrap,
    /// Workspace specific lsp ceiling dirs
    pub workspace_lsp_roots: Vec<PathBuf>,
    /// Which line ending to choose for new documents. Defaults to `native`. i.e. `crlf` on Windows, otherwise `lf`.
    pub default_line_ending: LineEndingConfig,
    /// Whether to automatically insert a trailing line-ending on write if missing. Defaults to `true`.
    pub insert_final_newline: bool,
    /// Whether to automatically remove all trailing line-endings after the final one on write.
    /// Defaults to `false`.
    pub trim_final_newlines: bool,
    /// Whether to automatically remove all whitespace characters preceding line-endings on write.
    /// Defaults to `false`.
    pub trim_trailing_whitespace: bool,
    /// Enables smart tab
    pub smart_tab: Option<SmartTabConfig>,
    /// Draw border around popups.
    pub popup_border: PopupBorderConfig,
    /// Which indent heuristic to use when a new line is inserted
    #[serde(default)]
    pub indent_heuristic: IndentationHeuristic,
    /// labels characters used in jumpmode
    #[serde(
        serialize_with = "serialize_alphabet",
        deserialize_with = "deserialize_alphabet"
    )]
    pub jump_label_alphabet: Vec<char>,
    /// Display diagnostic below the line they occur.
    pub inline_diagnostics: InlineDiagnosticsConfig,
    pub end_of_line_diagnostics: DiagnosticFilter,
    // Set to override the default clipboard provider
    pub clipboard_provider: ClipboardProvider,
    /// Whether to read settings from [EditorConfig](https://editorconfig.org) files. Defaults to
    /// `true`.
    pub editor_config: bool,
<<<<<<< HEAD
    /// Whether to render rainbow colors for matching brackets. Defaults to `false`.
    pub rainbow_brackets: bool,
=======
    /// Inline blame allows showing the latest commit that affected the line the cursor is on as virtual text
    pub inline_blame: InlineBlameConfig,
>>>>>>> 7effac92
}

#[derive(Debug, Clone, PartialEq, Deserialize, Serialize, Eq, PartialOrd, Ord)]
#[serde(default, rename_all = "kebab-case", deny_unknown_fields)]
pub struct SmartTabConfig {
    pub enable: bool,
    pub supersede_menu: bool,
}

impl Default for SmartTabConfig {
    fn default() -> Self {
        SmartTabConfig {
            enable: true,
            supersede_menu: false,
        }
    }
}

#[derive(Debug, Default, Clone, PartialEq, Eq, Serialize, Deserialize)]
#[serde(default, rename_all = "kebab-case", deny_unknown_fields)]
pub struct TerminalConfig {
    pub command: String,
    #[serde(default)]
    #[serde(skip_serializing_if = "Vec::is_empty")]
    pub args: Vec<String>,
}

#[cfg(windows)]
pub fn get_terminal_provider() -> Option<TerminalConfig> {
    use helix_stdx::env::binary_exists;

    if binary_exists("wt") {
        return Some(TerminalConfig {
            command: "wt".to_string(),
            args: vec![
                "new-tab".to_string(),
                "--title".to_string(),
                "DEBUG".to_string(),
                "cmd".to_string(),
                "/C".to_string(),
            ],
        });
    }

    Some(TerminalConfig {
        command: "conhost".to_string(),
        args: vec!["cmd".to_string(), "/C".to_string()],
    })
}

#[cfg(not(any(windows, target_arch = "wasm32")))]
pub fn get_terminal_provider() -> Option<TerminalConfig> {
    use helix_stdx::env::{binary_exists, env_var_is_set};

    if env_var_is_set("TMUX") && binary_exists("tmux") {
        return Some(TerminalConfig {
            command: "tmux".to_string(),
            args: vec!["split-window".to_string()],
        });
    }

    if env_var_is_set("WEZTERM_UNIX_SOCKET") && binary_exists("wezterm") {
        return Some(TerminalConfig {
            command: "wezterm".to_string(),
            args: vec!["cli".to_string(), "split-pane".to_string()],
        });
    }

    None
}

#[derive(Debug, Clone, PartialEq, Eq, Serialize, Deserialize)]
#[serde(default, rename_all = "kebab-case", deny_unknown_fields)]
pub struct LspConfig {
    /// Enables LSP
    pub enable: bool,
    /// Display LSP messagess from $/progress below statusline
    pub display_progress_messages: bool,
    /// Display LSP messages from window/showMessage below statusline
    pub display_messages: bool,
    /// Enable automatic pop up of signature help (parameter hints)
    pub auto_signature_help: bool,
    /// Display docs under signature help popup
    pub display_signature_help_docs: bool,
    /// Display inlay hints
    pub display_inlay_hints: bool,
    /// Display document color swatches
    pub display_color_swatches: bool,
    /// Whether to enable snippet support
    pub snippets: bool,
    /// Whether to include declaration in the goto reference query
    pub goto_reference_include_declaration: bool,
}

impl Default for LspConfig {
    fn default() -> Self {
        Self {
            enable: true,
            display_progress_messages: false,
            display_messages: true,
            auto_signature_help: true,
            display_signature_help_docs: true,
            display_inlay_hints: false,
            snippets: true,
            goto_reference_include_declaration: true,
            display_color_swatches: true,
        }
    }
}

#[derive(Debug, Clone, PartialEq, Eq, Serialize, Deserialize)]
#[serde(rename_all = "kebab-case", deny_unknown_fields)]
pub enum OptionToml<T> {
    None,
    #[serde(untagged)]
    Some(T),
}

#[derive(Debug, Clone, PartialEq, Eq, Serialize, Deserialize)]
#[serde(rename_all = "kebab-case", default, deny_unknown_fields)]
pub struct SearchConfig {
    /// Smart case: Case insensitive searching unless pattern contains upper case characters. Defaults to true.
    pub smart_case: bool,
    /// Whether the search should wrap after depleting the matches. Default to true.
    pub wrap_around: bool,
    /// Maximum number of counted matches when searching in a document. `None` means no limit. Default to 100.
    pub max_matches: OptionToml<usize>,
}

#[derive(Debug, Clone, PartialEq, Eq, Serialize, Deserialize)]
#[serde(rename_all = "kebab-case", default, deny_unknown_fields)]
pub struct StatusLineConfig {
    pub left: Vec<StatusLineElement>,
    pub center: Vec<StatusLineElement>,
    pub right: Vec<StatusLineElement>,
    pub separator: String,
    pub mode: ModeConfig,
    pub diagnostics: Vec<Severity>,
    pub workspace_diagnostics: Vec<Severity>,
}

impl Default for StatusLineConfig {
    fn default() -> Self {
        use StatusLineElement as E;

        Self {
            left: vec![
                E::Mode,
                E::Spinner,
                E::FileName,
                E::ReadOnlyIndicator,
                E::FileModificationIndicator,
            ],
            center: vec![],
            right: vec![
                E::Diagnostics,
                E::Selections,
                E::Register,
                E::Position,
                E::FileEncoding,
            ],
            separator: String::from("│"),
            mode: ModeConfig::default(),
            diagnostics: vec![Severity::Warning, Severity::Error],
            workspace_diagnostics: vec![Severity::Warning, Severity::Error],
        }
    }
}

#[derive(Debug, Clone, PartialEq, Eq, Serialize, Deserialize)]
#[serde(rename_all = "kebab-case", default, deny_unknown_fields)]
pub struct ModeConfig {
    pub normal: String,
    pub insert: String,
    pub select: String,
}

impl Default for ModeConfig {
    fn default() -> Self {
        Self {
            normal: String::from("NOR"),
            insert: String::from("INS"),
            select: String::from("SEL"),
        }
    }
}

#[derive(Debug, Copy, Clone, PartialEq, Eq, Serialize, Deserialize)]
#[serde(rename_all = "kebab-case")]
pub enum StatusLineElement {
    /// The editor mode (Normal, Insert, Visual/Selection)
    Mode,

    /// The LSP activity spinner
    Spinner,

    /// The file basename (the leaf of the open file's path)
    FileBaseName,

    /// The relative file path
    FileName,

    /// The file absolute path
    FileAbsolutePath,

    // The file modification indicator
    FileModificationIndicator,

    /// An indicator that shows `"[readonly]"` when a file cannot be written
    ReadOnlyIndicator,

    /// The file encoding
    FileEncoding,

    /// The file line endings (CRLF or LF)
    FileLineEnding,

    /// The file type (language ID or "text")
    FileType,

    /// A summary of the number of errors and warnings
    Diagnostics,

    /// A summary of the number of errors and warnings on file and workspace
    WorkspaceDiagnostics,

    /// The number of selections (cursors)
    Selections,

    /// The number of characters currently in primary selection
    PrimarySelectionLength,

    /// The cursor position
    Position,

    /// The separator string
    Separator,

    /// The cursor position as a percent of the total file
    PositionPercentage,

    /// The total line numbers of the current file
    TotalLineNumbers,

    /// A single space
    Spacer,

    /// Current version control information
    VersionControl,

    /// Indicator for selected register
    Register,

    /// Search index and count
    SearchPosition,
}

// Cursor shape is read and used on every rendered frame and so needs
// to be fast. Therefore we avoid a hashmap and use an enum indexed array.
#[derive(Debug, Clone, PartialEq, Eq)]
pub struct CursorShapeConfig([CursorKind; 3]);

impl CursorShapeConfig {
    pub fn from_mode(&self, mode: Mode) -> CursorKind {
        self.get(mode as usize).copied().unwrap_or_default()
    }
}

impl<'de> Deserialize<'de> for CursorShapeConfig {
    fn deserialize<D>(deserializer: D) -> Result<Self, D::Error>
    where
        D: Deserializer<'de>,
    {
        let m = HashMap::<Mode, CursorKind>::deserialize(deserializer)?;
        let into_cursor = |mode: Mode| m.get(&mode).copied().unwrap_or_default();
        Ok(CursorShapeConfig([
            into_cursor(Mode::Normal),
            into_cursor(Mode::Select),
            into_cursor(Mode::Insert),
        ]))
    }
}

impl Serialize for CursorShapeConfig {
    fn serialize<S>(&self, serializer: S) -> Result<S::Ok, S::Error>
    where
        S: serde::Serializer,
    {
        let mut map = serializer.serialize_map(Some(self.len()))?;
        let modes = [Mode::Normal, Mode::Select, Mode::Insert];
        for mode in modes {
            map.serialize_entry(&mode, &self.from_mode(mode))?;
        }
        map.end()
    }
}

impl std::ops::Deref for CursorShapeConfig {
    type Target = [CursorKind; 3];

    fn deref(&self) -> &Self::Target {
        &self.0
    }
}

impl Default for CursorShapeConfig {
    fn default() -> Self {
        Self([CursorKind::Block; 3])
    }
}

/// bufferline render modes
#[derive(Debug, Default, Clone, PartialEq, Eq, Serialize, Deserialize)]
#[serde(rename_all = "kebab-case")]
pub enum BufferLine {
    /// Don't render bufferline
    #[default]
    Never,
    /// Always render
    Always,
    /// Only if multiple buffers are open
    Multiple,
}

#[derive(Debug, Copy, Clone, PartialEq, Eq, Serialize, Deserialize)]
#[serde(rename_all = "kebab-case")]
pub enum LineNumber {
    /// Show absolute line number
    Absolute,

    /// If focused and in normal/select mode, show relative line number to the primary cursor.
    /// If unfocused or in insert mode, show absolute line number.
    Relative,
}

impl std::str::FromStr for LineNumber {
    type Err = anyhow::Error;

    fn from_str(s: &str) -> Result<Self, Self::Err> {
        match s.to_lowercase().as_str() {
            "absolute" | "abs" => Ok(Self::Absolute),
            "relative" | "rel" => Ok(Self::Relative),
            _ => anyhow::bail!("Line number can only be `absolute` or `relative`."),
        }
    }
}

#[derive(Debug, Copy, Clone, PartialEq, Eq, Serialize, Deserialize)]
#[serde(rename_all = "kebab-case")]
pub enum GutterType {
    /// Show diagnostics and other features like breakpoints
    Diagnostics,
    /// Show line numbers
    LineNumbers,
    /// Show one blank space
    Spacer,
    /// Highlight local changes
    Diff,
}

impl std::str::FromStr for GutterType {
    type Err = anyhow::Error;

    fn from_str(s: &str) -> Result<Self, Self::Err> {
        match s.to_lowercase().as_str() {
            "diagnostics" => Ok(Self::Diagnostics),
            "spacer" => Ok(Self::Spacer),
            "line-numbers" => Ok(Self::LineNumbers),
            "diff" => Ok(Self::Diff),
            _ => anyhow::bail!(
                "Gutter type can only be `diagnostics`, `spacer`, `line-numbers` or `diff`."
            ),
        }
    }
}

#[derive(Debug, Clone, PartialEq, Eq, Serialize, Deserialize)]
#[serde(default)]
pub struct WhitespaceConfig {
    pub render: WhitespaceRender,
    pub characters: WhitespaceCharacters,
}

impl Default for WhitespaceConfig {
    fn default() -> Self {
        Self {
            render: WhitespaceRender::Basic(WhitespaceRenderValue::None),
            characters: WhitespaceCharacters::default(),
        }
    }
}

#[derive(Debug, Copy, Clone, PartialEq, Eq, Serialize, Deserialize)]
#[serde(untagged, rename_all = "kebab-case")]
pub enum WhitespaceRender {
    Basic(WhitespaceRenderValue),
    Specific {
        default: Option<WhitespaceRenderValue>,
        space: Option<WhitespaceRenderValue>,
        nbsp: Option<WhitespaceRenderValue>,
        nnbsp: Option<WhitespaceRenderValue>,
        tab: Option<WhitespaceRenderValue>,
        newline: Option<WhitespaceRenderValue>,
    },
}

#[derive(Debug, Copy, Clone, PartialEq, Eq, Serialize, Deserialize)]
#[serde(rename_all = "kebab-case")]
pub enum WhitespaceRenderValue {
    None,
    // TODO
    // Selection,
    All,
}

impl WhitespaceRender {
    pub fn space(&self) -> WhitespaceRenderValue {
        match *self {
            Self::Basic(val) => val,
            Self::Specific { default, space, .. } => {
                space.or(default).unwrap_or(WhitespaceRenderValue::None)
            }
        }
    }
    pub fn nbsp(&self) -> WhitespaceRenderValue {
        match *self {
            Self::Basic(val) => val,
            Self::Specific { default, nbsp, .. } => {
                nbsp.or(default).unwrap_or(WhitespaceRenderValue::None)
            }
        }
    }
    pub fn nnbsp(&self) -> WhitespaceRenderValue {
        match *self {
            Self::Basic(val) => val,
            Self::Specific { default, nnbsp, .. } => {
                nnbsp.or(default).unwrap_or(WhitespaceRenderValue::None)
            }
        }
    }
    pub fn tab(&self) -> WhitespaceRenderValue {
        match *self {
            Self::Basic(val) => val,
            Self::Specific { default, tab, .. } => {
                tab.or(default).unwrap_or(WhitespaceRenderValue::None)
            }
        }
    }
    pub fn newline(&self) -> WhitespaceRenderValue {
        match *self {
            Self::Basic(val) => val,
            Self::Specific {
                default, newline, ..
            } => newline.or(default).unwrap_or(WhitespaceRenderValue::None),
        }
    }
}

#[derive(Debug, Default, Clone, PartialEq, Eq, Deserialize, Serialize)]
#[serde(rename_all = "kebab-case")]
pub struct AutoSave {
    /// Auto save after a delay in milliseconds. Defaults to disabled.
    #[serde(default)]
    pub after_delay: AutoSaveAfterDelay,
    /// Auto save on focus lost. Defaults to false.
    #[serde(default)]
    pub focus_lost: bool,
}

#[derive(Debug, Clone, PartialEq, Eq, Deserialize, Serialize)]
#[serde(deny_unknown_fields)]
pub struct AutoSaveAfterDelay {
    #[serde(default)]
    /// Enable auto save after delay. Defaults to false.
    pub enable: bool,
    #[serde(default = "default_auto_save_delay")]
    /// Time delay in milliseconds. Defaults to [DEFAULT_AUTO_SAVE_DELAY].
    pub timeout: u64,
}

impl Default for AutoSaveAfterDelay {
    fn default() -> Self {
        Self {
            enable: false,
            timeout: DEFAULT_AUTO_SAVE_DELAY,
        }
    }
}

fn default_auto_save_delay() -> u64 {
    DEFAULT_AUTO_SAVE_DELAY
}

fn deserialize_auto_save<'de, D>(deserializer: D) -> Result<AutoSave, D::Error>
where
    D: serde::Deserializer<'de>,
{
    #[derive(Deserialize, Serialize)]
    #[serde(untagged, deny_unknown_fields, rename_all = "kebab-case")]
    enum AutoSaveToml {
        EnableFocusLost(bool),
        AutoSave(AutoSave),
    }

    match AutoSaveToml::deserialize(deserializer)? {
        AutoSaveToml::EnableFocusLost(focus_lost) => Ok(AutoSave {
            focus_lost,
            ..Default::default()
        }),
        AutoSaveToml::AutoSave(auto_save) => Ok(auto_save),
    }
}

#[derive(Debug, Clone, PartialEq, Eq, Serialize, Deserialize)]
#[serde(default)]
pub struct WhitespaceCharacters {
    pub space: char,
    pub nbsp: char,
    pub nnbsp: char,
    pub tab: char,
    pub tabpad: char,
    pub newline: char,
}

impl Default for WhitespaceCharacters {
    fn default() -> Self {
        Self {
            space: '·',   // U+00B7
            nbsp: '⍽',    // U+237D
            nnbsp: '␣',   // U+2423
            tab: '→',     // U+2192
            newline: '⏎', // U+23CE
            tabpad: ' ',
        }
    }
}

#[derive(Debug, Clone, PartialEq, Eq, Serialize, Deserialize)]
#[serde(default, rename_all = "kebab-case")]
pub struct IndentGuidesConfig {
    pub render: bool,
    pub character: char,
    pub skip_levels: u8,
}

impl Default for IndentGuidesConfig {
    fn default() -> Self {
        Self {
            skip_levels: 0,
            render: false,
            character: '│',
        }
    }
}

/// Line ending configuration.
#[derive(Default, Debug, Copy, Clone, PartialEq, Eq, Serialize, Deserialize)]
#[serde(rename_all = "lowercase")]
pub enum LineEndingConfig {
    /// The platform's native line ending.
    ///
    /// `crlf` on Windows, otherwise `lf`.
    #[default]
    Native,
    /// Line feed.
    LF,
    /// Carriage return followed by line feed.
    Crlf,
    /// Form feed.
    #[cfg(feature = "unicode-lines")]
    FF,
    /// Carriage return.
    #[cfg(feature = "unicode-lines")]
    CR,
    /// Next line.
    #[cfg(feature = "unicode-lines")]
    Nel,
}

impl From<LineEndingConfig> for LineEnding {
    fn from(line_ending: LineEndingConfig) -> Self {
        match line_ending {
            LineEndingConfig::Native => NATIVE_LINE_ENDING,
            LineEndingConfig::LF => LineEnding::LF,
            LineEndingConfig::Crlf => LineEnding::Crlf,
            #[cfg(feature = "unicode-lines")]
            LineEndingConfig::FF => LineEnding::FF,
            #[cfg(feature = "unicode-lines")]
            LineEndingConfig::CR => LineEnding::CR,
            #[cfg(feature = "unicode-lines")]
            LineEndingConfig::Nel => LineEnding::Nel,
        }
    }
}

#[derive(Debug, Clone, PartialEq, Eq, Serialize, Deserialize)]
#[serde(rename_all = "kebab-case")]
pub enum PopupBorderConfig {
    None,
    All,
    Popup,
    Menu,
}

impl Default for Config {
    fn default() -> Self {
        Self {
            scrolloff: 5,
            scroll_lines: 3,
            mouse: true,
            shell: if cfg!(windows) {
                vec!["cmd".to_owned(), "/C".to_owned()]
            } else {
                vec!["sh".to_owned(), "-c".to_owned()]
            },
            line_number: LineNumber::Absolute,
            cursorline: false,
            cursorcolumn: false,
            gutters: GutterConfig::default(),
            middle_click_paste: true,
            auto_pairs: AutoPairConfig::default(),
            auto_completion: true,
            path_completion: true,
            auto_format: true,
            default_yank_register: '"',
            auto_save: AutoSave::default(),
            idle_timeout: Duration::from_millis(250),
            completion_timeout: Duration::from_millis(250),
            preview_completion_insert: true,
            completion_trigger_len: 2,
            auto_info: true,
            file_picker: FilePickerConfig::default(),
            statusline: StatusLineConfig::default(),
            cursor_shape: CursorShapeConfig::default(),
            true_color: false,
            undercurl: false,
            search: SearchConfig::default(),
            lsp: LspConfig::default(),
            terminal: get_terminal_provider(),
            rulers: Vec::new(),
            whitespace: WhitespaceConfig::default(),
            bufferline: BufferLine::default(),
            indent_guides: IndentGuidesConfig::default(),
            color_modes: false,
            soft_wrap: SoftWrap {
                enable: Some(false),
                ..SoftWrap::default()
            },
            text_width: 80,
            completion_replace: false,
            continue_comments: true,
            workspace_lsp_roots: Vec::new(),
            default_line_ending: LineEndingConfig::default(),
            insert_final_newline: true,
            trim_final_newlines: false,
            trim_trailing_whitespace: false,
            smart_tab: Some(SmartTabConfig::default()),
            popup_border: PopupBorderConfig::None,
            indent_heuristic: IndentationHeuristic::default(),
            jump_label_alphabet: ('a'..='z').collect(),
            inline_diagnostics: InlineDiagnosticsConfig::default(),
            end_of_line_diagnostics: DiagnosticFilter::Disable,
            clipboard_provider: ClipboardProvider::default(),
            inline_blame: InlineBlameConfig::default(),
            editor_config: true,
            rainbow_brackets: false,
        }
    }
}

impl Default for SearchConfig {
    fn default() -> Self {
        Self {
            wrap_around: true,
            smart_case: true,
            max_matches: OptionToml::Some(100),
        }
    }
}

#[derive(Debug, Clone, Default)]
pub struct Breakpoint {
    pub id: Option<usize>,
    pub verified: bool,
    pub message: Option<String>,

    pub line: usize,
    pub column: Option<usize>,
    pub condition: Option<String>,
    pub hit_condition: Option<String>,
    pub log_message: Option<String>,
}

use futures_util::stream::{Flatten, Once};

type Diagnostics = BTreeMap<Uri, Vec<(lsp::Diagnostic, DiagnosticProvider)>>;

pub struct Editor {
    /// Current editing mode.
    pub mode: Mode,
    pub tree: Tree,
    pub next_document_id: DocumentId,
    pub documents: BTreeMap<DocumentId, Document>,

    // We Flatten<> to resolve the inner DocumentSavedEventFuture. For that we need a stream of streams, hence the Once<>.
    // https://stackoverflow.com/a/66875668
    pub saves: HashMap<DocumentId, UnboundedSender<Once<DocumentSavedEventFuture>>>,
    pub save_queue: SelectAll<Flatten<UnboundedReceiverStream<Once<DocumentSavedEventFuture>>>>,
    pub write_count: usize,

    pub count: Option<std::num::NonZeroUsize>,
    pub selected_register: Option<char>,
    pub registers: Registers,
    pub macro_recording: Option<(char, Vec<KeyEvent>)>,
    pub macro_replaying: Vec<char>,
    pub language_servers: helix_lsp::Registry,
    pub diagnostics: Diagnostics,
    pub diff_providers: DiffProviderRegistry,

    pub debugger: Option<dap::Client>,
    pub debugger_events: SelectAll<UnboundedReceiverStream<dap::Payload>>,
    pub breakpoints: HashMap<PathBuf, Vec<Breakpoint>>,

    pub syn_loader: Arc<ArcSwap<syntax::Loader>>,
    pub theme_loader: Arc<theme::Loader>,
    /// last_theme is used for theme previews. We store the current theme here,
    /// and if previewing is cancelled, we can return to it.
    pub last_theme: Option<Theme>,
    /// The currently applied editor theme. While previewing a theme, the previewed theme
    /// is set here.
    pub theme: Theme,

    /// The primary Selection prior to starting a goto_line_number preview. This is
    /// restored when the preview is aborted, or added to the jumplist when it is
    /// confirmed.
    pub last_selection: Option<Selection>,

    pub status_msg: Option<(Cow<'static, str>, Severity)>,
    pub autoinfo: Option<Info>,

    pub config: Arc<dyn DynAccess<Config>>,
    pub auto_pairs: Option<AutoPairs>,

    pub idle_timer: Pin<Box<Sleep>>,
    redraw_timer: Pin<Box<Sleep>>,
    last_motion: Option<Motion>,
    pub last_completion: Option<CompleteAction>,
    last_cwd: Option<PathBuf>,

    pub exit_code: i32,

    pub config_events: (UnboundedSender<ConfigEvent>, UnboundedReceiver<ConfigEvent>),
    pub needs_redraw: bool,
    /// Cached position of the cursor calculated during rendering.
    /// The content of `cursor_cache` is returned by `Editor::cursor` if
    /// set to `Some(_)`. The value will be cleared after it's used.
    /// If `cursor_cache` is `None` then the `Editor::cursor` function will
    /// calculate the cursor position.
    ///
    /// `Some(None)` represents a cursor position outside of the visible area.
    /// This will just cause `Editor::cursor` to return `None`.
    ///
    /// This cache is only a performance optimization to
    /// avoid calculating the cursor position multiple
    /// times during rendering and should not be set by other functions.
    pub handlers: Handlers,

    pub mouse_down_range: Option<Range>,
    pub cursor_cache: CursorCache,

    /// Stores a manually curated list of document IDs for navigation.
    pub buffer_jumplist: Vec<DocumentId>,
}

pub type Motion = Box<dyn Fn(&mut Editor)>;

#[derive(Debug)]
pub enum EditorEvent {
    DocumentSaved(DocumentSavedEventResult),
    ConfigEvent(ConfigEvent),
    LanguageServerMessage((LanguageServerId, Call)),
    DebuggerEvent(dap::Payload),
    IdleTimer,
    Redraw,
}

#[derive(Debug, Clone)]
pub enum ConfigEvent {
    Refresh,
    Update(Box<Config>),
}

enum ThemeAction {
    Set,
    Preview,
}

#[derive(Debug, Clone)]
pub enum CompleteAction {
    Triggered,
    /// A savepoint of the currently selected completion. The savepoint
    /// MUST be restored before sending any event to the LSP
    Selected {
        savepoint: Arc<SavePoint>,
    },
    Applied {
        trigger_offset: usize,
        changes: Vec<Change>,
        placeholder: bool,
    },
}

#[derive(Debug, Copy, Clone)]
pub enum Action {
    Load,
    Replace,
    HorizontalSplit,
    VerticalSplit,
}

impl Action {
    /// Whether to align the view to the cursor after executing this action
    pub fn align_view(&self, view: &View, new_doc: DocumentId) -> bool {
        !matches!((self, view.doc == new_doc), (Action::Load, false))
    }
}

/// Error thrown on failed document closed
pub enum CloseError {
    /// Document doesn't exist
    DoesNotExist,
    /// Buffer is modified
    BufferModified(String),
    /// Document failed to save
    SaveError(anyhow::Error),
}

impl Editor {
    pub fn new(
        mut area: Rect,
        theme_loader: Arc<theme::Loader>,
        syn_loader: Arc<ArcSwap<syntax::Loader>>,
        config: Arc<dyn DynAccess<Config>>,
        handlers: Handlers,
    ) -> Self {
        let language_servers = helix_lsp::Registry::new(syn_loader.clone());
        let conf = config.load();
        let auto_pairs = (&conf.auto_pairs).into();

        // HAXX: offset the render area height by 1 to account for prompt/commandline
        area.height -= 1;

        Self {
            mode: Mode::Normal,
            tree: Tree::new(area),
            next_document_id: DocumentId::default(),
            documents: BTreeMap::new(),
            saves: HashMap::new(),
            save_queue: SelectAll::new(),
            write_count: 0,
            count: None,
            selected_register: None,
            macro_recording: None,
            macro_replaying: Vec::new(),
            theme: theme_loader.default(),
            language_servers,
            diagnostics: Diagnostics::new(),
            diff_providers: DiffProviderRegistry::default(),
            debugger: None,
            debugger_events: SelectAll::new(),
            breakpoints: HashMap::new(),
            syn_loader,
            theme_loader,
            last_theme: None,
            last_selection: None,
            registers: Registers::new(Box::new(arc_swap::access::Map::new(
                Arc::clone(&config),
                |config: &Config| &config.clipboard_provider,
            ))),
            status_msg: None,
            autoinfo: None,
            idle_timer: Box::pin(sleep(conf.idle_timeout)),
            redraw_timer: Box::pin(sleep(Duration::MAX)),
            last_motion: None,
            last_completion: None,
            last_cwd: None,
            config,
            auto_pairs,
            exit_code: 0,
            config_events: unbounded_channel(),
            needs_redraw: false,
            handlers,
            mouse_down_range: None,
            cursor_cache: CursorCache::default(),
            buffer_jumplist: Vec::new(),
        }
    }

    pub fn popup_border(&self) -> bool {
        self.config().popup_border == PopupBorderConfig::All
            || self.config().popup_border == PopupBorderConfig::Popup
    }

    pub fn menu_border(&self) -> bool {
        self.config().popup_border == PopupBorderConfig::All
            || self.config().popup_border == PopupBorderConfig::Menu
    }

    pub fn apply_motion<F: Fn(&mut Self) + 'static>(&mut self, motion: F) {
        motion(self);
        self.last_motion = Some(Box::new(motion));
    }

    pub fn repeat_last_motion(&mut self, count: usize) {
        if let Some(motion) = self.last_motion.take() {
            for _ in 0..count {
                motion(self);
            }
            self.last_motion = Some(motion);
        }
    }
    /// Current editing mode for the [`Editor`].
    pub fn mode(&self) -> Mode {
        self.mode
    }

    pub fn config(&self) -> DynGuard<Config> {
        self.config.load()
    }

    /// Call if the config has changed to let the editor update all
    /// relevant members.
    pub fn refresh_config(&mut self) {
        let config = self.config();
        self.auto_pairs = (&config.auto_pairs).into();
        self.reset_idle_timer();
        self._refresh();
    }

    pub fn clear_idle_timer(&mut self) {
        // equivalent to internal Instant::far_future() (30 years)
        self.idle_timer
            .as_mut()
            .reset(Instant::now() + Duration::from_secs(86400 * 365 * 30));
    }

    pub fn reset_idle_timer(&mut self) {
        let config = self.config();
        self.idle_timer
            .as_mut()
            .reset(Instant::now() + config.idle_timeout);
    }

    pub fn clear_status(&mut self) {
        self.status_msg = None;
    }

    #[inline]
    pub fn set_status<T: Into<Cow<'static, str>>>(&mut self, status: T) {
        let status = status.into();
        log::debug!("editor status: {}", status);
        self.status_msg = Some((status, Severity::Info));
    }

    #[inline]
    pub fn set_error<T: Into<Cow<'static, str>>>(&mut self, error: T) {
        let error = error.into();
        log::debug!("editor error: {}", error);
        self.status_msg = Some((error, Severity::Error));
    }

    #[inline]
    pub fn set_warning<T: Into<Cow<'static, str>>>(&mut self, warning: T) {
        let warning = warning.into();
        log::warn!("editor warning: {}", warning);
        self.status_msg = Some((warning, Severity::Warning));
    }

    #[inline]
    pub fn get_status(&self) -> Option<(&Cow<'static, str>, &Severity)> {
        self.status_msg.as_ref().map(|(status, sev)| (status, sev))
    }

    /// Returns true if the current status is an error
    #[inline]
    pub fn is_err(&self) -> bool {
        self.status_msg
            .as_ref()
            .map(|(_, sev)| *sev == Severity::Error)
            .unwrap_or(false)
    }

    pub fn unset_theme_preview(&mut self) {
        if let Some(last_theme) = self.last_theme.take() {
            self.set_theme(last_theme);
        }
        // None likely occurs when the user types ":theme" and then exits before previewing
    }

    pub fn set_theme_preview(&mut self, theme: Theme) {
        self.set_theme_impl(theme, ThemeAction::Preview);
    }

    pub fn set_theme(&mut self, theme: Theme) {
        self.set_theme_impl(theme, ThemeAction::Set);
    }

    fn set_theme_impl(&mut self, theme: Theme, preview: ThemeAction) {
        // `ui.selection` is the only scope required to be able to render a theme.
        if theme.find_highlight_exact("ui.selection").is_none() {
            self.set_error("Invalid theme: `ui.selection` required");
            return;
        }

        let scopes = theme.scopes();
        (*self.syn_loader).load().set_scopes(scopes.to_vec());

        match preview {
            ThemeAction::Preview => {
                let last_theme = std::mem::replace(&mut self.theme, theme);
                // only insert on first preview: this will be the last theme the user has saved
                self.last_theme.get_or_insert(last_theme);
            }
            ThemeAction::Set => {
                self.last_theme = None;
                self.theme = theme;
            }
        }

        self._refresh();
    }

    #[inline]
    pub fn language_server_by_id(
        &self,
        language_server_id: LanguageServerId,
    ) -> Option<&helix_lsp::Client> {
        self.language_servers
            .get_by_id(language_server_id)
            .map(|client| &**client)
    }

    /// Refreshes the language server for a given document
    pub fn refresh_language_servers(&mut self, doc_id: DocumentId) {
        self.launch_language_servers(doc_id)
    }

    /// moves/renames a path, invoking any event handlers (currently only lsp)
    /// and calling `set_doc_path` if the file is open in the editor
    pub fn move_path(&mut self, old_path: &Path, new_path: &Path) -> io::Result<()> {
        let new_path = canonicalize(new_path);
        // sanity check
        if old_path == new_path {
            return Ok(());
        }
        let is_dir = old_path.is_dir();
        let language_servers: Vec<_> = self
            .language_servers
            .iter_clients()
            .filter(|client| client.is_initialized())
            .cloned()
            .collect();
        for language_server in language_servers {
            let Some(request) = language_server.will_rename(old_path, &new_path, is_dir) else {
                continue;
            };
            let edit = match helix_lsp::block_on(request) {
                Ok(edit) => edit.unwrap_or_default(),
                Err(err) => {
                    log::error!("invalid willRename response: {err:?}");
                    continue;
                }
            };
            if let Err(err) = self.apply_workspace_edit(language_server.offset_encoding(), &edit) {
                log::error!("failed to apply workspace edit: {err:?}")
            }
        }
        fs::rename(old_path, &new_path)?;
        if let Some(doc) = self.document_by_path(old_path) {
            self.set_doc_path(doc.id(), &new_path);
        }
        let is_dir = new_path.is_dir();
        for ls in self.language_servers.iter_clients() {
            // A new language server might have been started in `set_doc_path` and won't
            // be initialized yet. Skip the `did_rename` notification for this server.
            if !ls.is_initialized() {
                continue;
            }
            ls.did_rename(old_path, &new_path, is_dir);
        }
        self.language_servers
            .file_event_handler
            .file_changed(old_path.to_owned());
        self.language_servers
            .file_event_handler
            .file_changed(new_path);
        Ok(())
    }

    pub fn set_doc_path(&mut self, doc_id: DocumentId, path: &Path) {
        let doc = doc_mut!(self, &doc_id);
        let old_path = doc.path();

        if let Some(old_path) = old_path {
            // sanity check, should not occur but some callers (like an LSP) may
            // create bogus calls
            if old_path == path {
                return;
            }
            // if we are open in LSPs send did_close notification
            for language_server in doc.language_servers() {
                language_server.text_document_did_close(doc.identifier());
            }
        }
        // we need to clear the list of language servers here so that
        // refresh_doc_language/refresh_language_servers doesn't resend
        // text_document_did_close. Since we called `text_document_did_close`
        // we have fully unregistered this document from its LS
        doc.language_servers.clear();
        doc.set_path(Some(path));
        doc.detect_editor_config();
        self.refresh_doc_language(doc_id)
    }

    pub fn refresh_doc_language(&mut self, doc_id: DocumentId) {
        let loader = self.syn_loader.load();
        let doc = doc_mut!(self, &doc_id);
        doc.detect_language(&loader);
        doc.detect_editor_config();
        doc.detect_indent_and_line_ending();
        self.refresh_language_servers(doc_id);
        let doc = doc_mut!(self, &doc_id);
        let diagnostics = Editor::doc_diagnostics(&self.language_servers, &self.diagnostics, doc);
        doc.replace_diagnostics(diagnostics, &[], None);
        doc.reset_all_inlay_hints();
    }

    /// Launch a language server for a given document
    fn launch_language_servers(&mut self, doc_id: DocumentId) {
        if !self.config().lsp.enable {
            return;
        }
        // if doc doesn't have a URL it's a scratch buffer, ignore it
        let Some(doc) = self.documents.get_mut(&doc_id) else {
            return;
        };
        let Some(doc_url) = doc.url() else {
            return;
        };
        let (lang, path) = (doc.language.clone(), doc.path().cloned());
        let config = doc.config.load();
        let root_dirs = &config.workspace_lsp_roots;

        // store only successfully started language servers
        let language_servers = lang.as_ref().map_or_else(HashMap::default, |language| {
            self.language_servers
                .get(language, path.as_ref(), root_dirs, config.lsp.snippets)
                .filter_map(|(lang, client)| match client {
                    Ok(client) => Some((lang, client)),
                    Err(err) => {
                        if let helix_lsp::Error::ExecutableNotFound(err) = err {
                            // Silence by default since some language servers might just not be installed
                            log::debug!(
                                "Language server not found for `{}` {} {}", language.scope, lang, err,
                            );
                        } else {
                            log::error!(
                                "Failed to initialize the language servers for `{}` - `{}` {{ {} }}",
                                language.scope,
                                lang,
                                err
                            );
                        }
                        None
                    }
                })
                .collect::<HashMap<_, _>>()
        });

        if language_servers.is_empty() && doc.language_servers.is_empty() {
            return;
        }

        let language_id = doc.language_id().map(ToOwned::to_owned).unwrap_or_default();

        // only spawn new language servers if the servers aren't the same
        let doc_language_servers_not_in_registry =
            doc.language_servers.iter().filter(|(name, doc_ls)| {
                language_servers
                    .get(*name)
                    .map_or(true, |ls| ls.id() != doc_ls.id())
            });

        for (_, language_server) in doc_language_servers_not_in_registry {
            language_server.text_document_did_close(doc.identifier());
        }

        let language_servers_not_in_doc = language_servers.iter().filter(|(name, ls)| {
            doc.language_servers
                .get(*name)
                .map_or(true, |doc_ls| ls.id() != doc_ls.id())
        });

        for (_, language_server) in language_servers_not_in_doc {
            // TODO: this now races with on_init code if the init happens too quickly
            language_server.text_document_did_open(
                doc_url.clone(),
                doc.version(),
                doc.text(),
                language_id.clone(),
            );
        }

        doc.language_servers = language_servers;
    }

    fn _refresh(&mut self) {
        let config = self.config();

        // Reset the inlay hints annotations *before* updating the views, that way we ensure they
        // will disappear during the `.sync_change(doc)` call below.
        //
        // We can't simply check this config when rendering because inlay hints are only parts of
        // the possible annotations, and others could still be active, so we need to selectively
        // drop the inlay hints.
        if !config.lsp.display_inlay_hints {
            for doc in self.documents_mut() {
                doc.reset_all_inlay_hints();
            }
        }

        for (view, _) in self.tree.views_mut() {
            let doc = doc_mut!(self, &view.doc);
            view.sync_changes(doc);
            view.gutters = config.gutters.clone();
            view.ensure_cursor_in_view(doc, config.scrolloff)
        }
    }

    fn replace_document_in_view(&mut self, current_view: ViewId, doc_id: DocumentId) {
        let scrolloff = self.config().scrolloff;
        let view = self.tree.get_mut(current_view);

        view.doc = doc_id;
        let doc = doc_mut!(self, &doc_id);

        doc.ensure_view_init(view.id);
        view.sync_changes(doc);
        doc.mark_as_focused();

        view.ensure_cursor_in_view(doc, scrolloff)
    }

    pub fn switch(&mut self, id: DocumentId, action: Action) {
        use crate::tree::Layout;

        if !self.documents.contains_key(&id) {
            log::error!("cannot switch to document that does not exist (anymore)");
            return;
        }

        if !matches!(action, Action::Load) {
            self.enter_normal_mode();
        }

        let focust_lost = match action {
            Action::Replace => {
                let (view, doc) = current_ref!(self);
                // If the current view is an empty scratch buffer and is not displayed in any other views, delete it.
                // Boolean value is determined before the call to `view_mut` because the operation requires a borrow
                // of `self.tree`, which is mutably borrowed when `view_mut` is called.
                let remove_empty_scratch = !doc.is_modified()
                    // If the buffer has no path and is not modified, it is an empty scratch buffer.
                    && doc.path().is_none()
                    // If the buffer we are changing to is not this buffer
                    && id != doc.id
                    // Ensure the buffer is not displayed in any other splits.
                    && !self
                        .tree
                        .traverse()
                        .any(|(_, v)| v.doc == doc.id && v.id != view.id);

                let (view, doc) = current!(self);
                let view_id = view.id;

                // Append any outstanding changes to history in the old document.
                doc.append_changes_to_history(view);

                if remove_empty_scratch {
                    // Copy `doc.id` into a variable before calling `self.documents.remove`, which requires a mutable
                    // borrow, invalidating direct access to `doc.id`.
                    let id = doc.id;
                    self.documents.remove(&id);

                    // Remove the scratch buffer from any jumplists
                    for (view, _) in self.tree.views_mut() {
                        view.remove_document(&id);
                    }
                } else {
                    let jump = (view.doc, doc.selection(view.id).clone());
                    view.jumps.push(jump);
                    // Set last accessed doc if it is a different document
                    if doc.id != id {
                        view.add_to_history(view.doc);
                        // Set last modified doc if modified and last modified doc is different
                        if std::mem::take(&mut doc.modified_since_accessed)
                            && view.last_modified_docs[0] != Some(view.doc)
                        {
                            view.last_modified_docs = [Some(view.doc), view.last_modified_docs[0]];
                        }
                    }
                }

                self.replace_document_in_view(view_id, id);

                dispatch(DocumentFocusLost {
                    editor: self,
                    doc: id,
                });
                return;
            }
            Action::Load => {
                let view_id = view!(self).id;
                let doc = doc_mut!(self, &id);
                doc.ensure_view_init(view_id);
                doc.mark_as_focused();
                return;
            }
            Action::HorizontalSplit | Action::VerticalSplit => {
                let focus_lost = self.tree.try_get(self.tree.focus).map(|view| view.doc);
                // copy the current view, unless there is no view yet
                let view = self
                    .tree
                    .try_get(self.tree.focus)
                    .filter(|v| id == v.doc) // Different Document
                    .cloned()
                    .unwrap_or_else(|| View::new(id, self.config().gutters.clone()));
                let view_id = self.tree.split(
                    view,
                    match action {
                        Action::HorizontalSplit => Layout::Horizontal,
                        Action::VerticalSplit => Layout::Vertical,
                        _ => unreachable!(),
                    },
                );
                // initialize selection for view
                let doc = doc_mut!(self, &id);
                doc.ensure_view_init(view_id);
                doc.mark_as_focused();
                focus_lost
            }
        };

        self._refresh();
        if let Some(focus_lost) = focust_lost {
            dispatch(DocumentFocusLost {
                editor: self,
                doc: focus_lost,
            });
        }
    }

    /// Generate an id for a new document and register it.
    fn new_document(&mut self, mut doc: Document) -> DocumentId {
        let id = self.next_document_id;
        // Safety: adding 1 from 1 is fine, probably impossible to reach usize max
        self.next_document_id =
            DocumentId(unsafe { NonZeroUsize::new_unchecked(self.next_document_id.0.get() + 1) });
        doc.id = id;
        self.documents.insert(id, doc);

        let (save_sender, save_receiver) = tokio::sync::mpsc::unbounded_channel();
        self.saves.insert(id, save_sender);

        let stream = UnboundedReceiverStream::new(save_receiver).flatten();
        self.save_queue.push(stream);

        id
    }

    fn new_file_from_document(&mut self, action: Action, doc: Document) -> DocumentId {
        let id = self.new_document(doc);
        self.switch(id, action);
        id
    }

    pub fn new_file(&mut self, action: Action) -> DocumentId {
        self.new_file_from_document(
            action,
            Document::default(self.config.clone(), self.syn_loader.clone()),
        )
    }

    pub fn new_file_from_stdin(&mut self, action: Action) -> Result<DocumentId, Error> {
        let (stdin, encoding, has_bom) = crate::document::read_to_string(&mut stdin(), None)?;
        let doc = Document::from(
            helix_core::Rope::default(),
            Some((encoding, has_bom)),
            self.config.clone(),
            self.syn_loader.clone(),
        );
        let doc_id = self.new_file_from_document(action, doc);
        let doc = doc_mut!(self, &doc_id);
        let view = view_mut!(self);
        doc.ensure_view_init(view.id);
        let transaction =
            helix_core::Transaction::insert(doc.text(), doc.selection(view.id), stdin.into())
                .with_selection(Selection::point(0));
        doc.apply(&transaction, view.id);
        doc.append_changes_to_history(view);
        Ok(doc_id)
    }

    pub fn document_id_by_path(&self, path: &Path) -> Option<DocumentId> {
        self.document_by_path(path).map(|doc| doc.id)
    }

    // ??? possible use for integration tests
    pub fn open(&mut self, path: &Path, action: Action) -> Result<DocumentId, DocumentOpenError> {
        let path = helix_stdx::path::canonicalize(path);
        let id = self.document_id_by_path(&path);

        let id = if let Some(id) = id {
            id
        } else {
            let mut doc = Document::open(
                &path,
                None,
                true,
                self.config.clone(),
                self.syn_loader.clone(),
            )?;

            let diagnostics =
                Editor::doc_diagnostics(&self.language_servers, &self.diagnostics, &doc);
            doc.replace_diagnostics(diagnostics, &[], None);

            if let Some(diff_base) = self.diff_providers.get_diff_base(&path) {
                doc.set_diff_base(diff_base);
            }
            doc.set_version_control_head(self.diff_providers.get_current_head_name(&path));

            let id = self.new_document(doc);

            self.launch_language_servers(id);

            helix_event::dispatch(DocumentDidOpen {
                editor: self,
                doc: id,
                path: &path,
            });

            id
        };

        self.switch(id, action);

        Ok(id)
    }

    pub fn close(&mut self, id: ViewId) {
        // Remove selections for the closed view on all documents.
        for doc in self.documents_mut() {
            doc.remove_view(id);
        }
        self.tree.remove(id);
        self._refresh();
    }

    pub fn close_document(&mut self, doc_id: DocumentId, force: bool) -> Result<(), CloseError> {
        let doc = match self.documents.get(&doc_id) {
            Some(doc) => doc,
            None => return Err(CloseError::DoesNotExist),
        };
        if !force && doc.is_modified() {
            return Err(CloseError::BufferModified(doc.display_name().into_owned()));
        }

        // This will also disallow any follow-up writes
        self.saves.remove(&doc_id);

        // Removes the document from the buffer jumplist when closed.
        self.buffer_jumplist.retain(|doc| *doc != doc_id);

        enum Action {
            Close(ViewId),
            ReplaceDoc(ViewId, DocumentId),
        }

        let actions: Vec<Action> = self
            .tree
            .views_mut()
            .filter_map(|(view, _focus)| {
                view.remove_document(&doc_id);

                if view.doc == doc_id {
                    // something was previously open in the view, switch to previous doc
                    if let Some(prev_doc) = view.docs_access_history.pop() {
                        Some(Action::ReplaceDoc(view.id, prev_doc))
                    } else {
                        // only the document that is being closed was in the view, close it
                        Some(Action::Close(view.id))
                    }
                } else {
                    None
                }
            })
            .collect();

        for action in actions {
            match action {
                Action::Close(view_id) => {
                    self.close(view_id);
                }
                Action::ReplaceDoc(view_id, doc_id) => {
                    self.replace_document_in_view(view_id, doc_id);
                }
            }
        }

        let doc = self.documents.remove(&doc_id).unwrap();

        // If the document we removed was visible in all views, we will have no more views. We don't
        // want to close the editor just for a simple buffer close, so we need to create a new view
        // containing either an existing document, or a brand new document.
        if self.tree.views().next().is_none() {
            let doc_id = self
                .documents
                .iter()
                .map(|(&doc_id, _)| doc_id)
                .next()
                .unwrap_or_else(|| {
                    self.new_document(Document::default(
                        self.config.clone(),
                        self.syn_loader.clone(),
                    ))
                });
            let view = View::new(doc_id, self.config().gutters.clone());
            let view_id = self.tree.insert(view);
            let doc = doc_mut!(self, &doc_id);
            doc.ensure_view_init(view_id);
            doc.mark_as_focused();
        }

        self._refresh();

        helix_event::dispatch(DocumentDidClose { editor: self, doc });

        Ok(())
    }

    pub fn save<P: Into<PathBuf>>(
        &mut self,
        doc_id: DocumentId,
        path: Option<P>,
        force: bool,
    ) -> anyhow::Result<()> {
        // convert a channel of futures to pipe into main queue one by one
        // via stream.then() ? then push into main future

        let path = path.map(|path| path.into());
        let doc = doc_mut!(self, &doc_id);
        let doc_save_future = doc.save(path, force)?;

        // When a file is written to, notify the file event handler.
        // Note: This can be removed once proper file watching is implemented.
        let handler = self.language_servers.file_event_handler.clone();
        let future = async move {
            let res = doc_save_future.await;
            if let Ok(event) = &res {
                handler.file_changed(event.path.clone());
            }
            res
        };

        use futures_util::stream;

        self.saves
            .get(&doc_id)
            .ok_or_else(|| anyhow::format_err!("saves are closed for this document!"))?
            .send(stream::once(Box::pin(future)))
            .map_err(|err| anyhow!("failed to send save event: {}", err))?;

        self.write_count += 1;

        Ok(())
    }

    pub fn resize(&mut self, area: Rect) {
        if self.tree.resize(area) {
            self._refresh();
        };
    }

    pub fn focus(&mut self, view_id: ViewId) {
        let prev_id = std::mem::replace(&mut self.tree.focus, view_id);

        // if leaving the view: mode should reset and the cursor should be
        // within view
        if prev_id != view_id {
            self.enter_normal_mode();
            self.ensure_cursor_in_view(view_id);

            // Update jumplist selections with new document changes.
            for (view, _focused) in self.tree.views_mut() {
                let doc = doc_mut!(self, &view.doc);
                view.sync_changes(doc);
            }
            let view = view!(self, view_id);
            let doc = doc_mut!(self, &view.doc);
            doc.mark_as_focused();
            let focus_lost = self.tree.get(prev_id).doc;
            dispatch(DocumentFocusLost {
                editor: self,
                doc: focus_lost,
            });
        }
    }

    pub fn focus_next(&mut self) {
        self.focus(self.tree.next());
    }

    pub fn focus_prev(&mut self) {
        self.focus(self.tree.prev());
    }

    pub fn focus_direction(&mut self, direction: tree::Direction) {
        let current_view = self.tree.focus;
        if let Some(id) = self.tree.find_split_in_direction(current_view, direction) {
            self.focus(id)
        }
    }

    pub fn swap_split_in_direction(&mut self, direction: tree::Direction) {
        self.tree.swap_split_in_direction(direction);
    }

    pub fn transpose_view(&mut self) {
        self.tree.transpose();
    }

    pub fn should_close(&self) -> bool {
        self.tree.is_empty()
    }

    pub fn ensure_cursor_in_view(&mut self, id: ViewId) {
        let config = self.config();
        let view = self.tree.get(id);
        let doc = doc_mut!(self, &view.doc);
        view.ensure_cursor_in_view(doc, config.scrolloff)
    }

    #[inline]
    pub fn document(&self, id: DocumentId) -> Option<&Document> {
        self.documents.get(&id)
    }

    #[inline]
    pub fn document_mut(&mut self, id: DocumentId) -> Option<&mut Document> {
        self.documents.get_mut(&id)
    }

    #[inline]
    pub fn documents(&self) -> impl Iterator<Item = &Document> {
        self.documents.values()
    }

    #[inline]
    pub fn documents_mut(&mut self) -> impl Iterator<Item = &mut Document> {
        self.documents.values_mut()
    }

    pub fn document_by_path<P: AsRef<Path>>(&self, path: P) -> Option<&Document> {
        self.documents()
            .find(|doc| doc.path().map(|p| p == path.as_ref()).unwrap_or(false))
    }

    pub fn document_by_path_mut<P: AsRef<Path>>(&mut self, path: P) -> Option<&mut Document> {
        self.documents_mut()
            .find(|doc| doc.path().map(|p| p == path.as_ref()).unwrap_or(false))
    }

    /// Returns all supported diagnostics for the document
    pub fn doc_diagnostics<'a>(
        language_servers: &'a helix_lsp::Registry,
        diagnostics: &'a Diagnostics,
        document: &Document,
    ) -> impl Iterator<Item = helix_core::Diagnostic> + 'a {
        Editor::doc_diagnostics_with_filter(language_servers, diagnostics, document, |_, _| true)
    }

    /// Returns all supported diagnostics for the document
    /// filtered by `filter` which is invocated with the raw `lsp::Diagnostic` and the language server id it came from
    pub fn doc_diagnostics_with_filter<'a>(
        language_servers: &'a helix_lsp::Registry,
        diagnostics: &'a Diagnostics,
        document: &Document,
        filter: impl Fn(&lsp::Diagnostic, &DiagnosticProvider) -> bool + 'a,
    ) -> impl Iterator<Item = helix_core::Diagnostic> + 'a {
        let text = document.text().clone();
        let language_config = document.language.clone();
        document
            .uri()
            .and_then(|uri| diagnostics.get(&uri))
            .map(|diags| {
                diags.iter().filter_map(move |(diagnostic, provider)| {
                    let server_id = provider.language_server_id()?;
                    let ls = language_servers.get_by_id(server_id)?;
                    language_config
                        .as_ref()
                        .and_then(|c| {
                            c.language_servers.iter().find(|features| {
                                features.name == ls.name()
                                    && features.has_feature(LanguageServerFeature::Diagnostics)
                            })
                        })
                        .and_then(|_| {
                            if filter(diagnostic, provider) {
                                Document::lsp_diagnostic_to_diagnostic(
                                    &text,
                                    language_config.as_deref(),
                                    diagnostic,
                                    provider.clone(),
                                    ls.offset_encoding(),
                                )
                            } else {
                                None
                            }
                        })
                })
            })
            .into_iter()
            .flatten()
    }

    /// Gets the primary cursor position in screen coordinates,
    /// or `None` if the primary cursor is not visible on screen.
    pub fn cursor(&self) -> (Option<Position>, CursorKind) {
        let config = self.config();
        let (view, doc) = current_ref!(self);
        if let Some(mut pos) = self.cursor_cache.get(view, doc) {
            let inner = view.inner_area(doc);
            pos.col += inner.x as usize;
            pos.row += inner.y as usize;
            let cursorkind = config.cursor_shape.from_mode(self.mode);
            (Some(pos), cursorkind)
        } else {
            (None, CursorKind::default())
        }
    }

    /// Closes language servers with timeout. The default timeout is 10000 ms, use
    /// `timeout` parameter to override this.
    pub async fn close_language_servers(
        &self,
        timeout: Option<u64>,
    ) -> Result<(), tokio::time::error::Elapsed> {
        // Remove all language servers from the file event handler.
        // Note: this is non-blocking.
        for client in self.language_servers.iter_clients() {
            self.language_servers
                .file_event_handler
                .remove_client(client.id());
        }

        tokio::time::timeout(
            Duration::from_millis(timeout.unwrap_or(3000)),
            future::join_all(
                self.language_servers
                    .iter_clients()
                    .map(|client| client.force_shutdown()),
            ),
        )
        .await
        .map(|_| ())
    }

    pub async fn wait_event(&mut self) -> EditorEvent {
        // the loop only runs once or twice and would be better implemented with a recursion + const generic
        // however due to limitations with async functions that can not be implemented right now
        loop {
            tokio::select! {
                biased;

                Some(event) = self.save_queue.next() => {
                    self.write_count -= 1;
                    return EditorEvent::DocumentSaved(event)
                }
                Some(config_event) = self.config_events.1.recv() => {
                    return EditorEvent::ConfigEvent(config_event)
                }
                Some(message) = self.language_servers.incoming.next() => {
                    return EditorEvent::LanguageServerMessage(message)
                }
                Some(event) = self.debugger_events.next() => {
                    return EditorEvent::DebuggerEvent(event)
                }

                _ = helix_event::redraw_requested() => {
                    if  !self.needs_redraw{
                        self.needs_redraw = true;
                        let timeout = Instant::now() + Duration::from_millis(33);
                        if timeout < self.idle_timer.deadline() && timeout < self.redraw_timer.deadline(){
                            self.redraw_timer.as_mut().reset(timeout)
                        }
                    }
                }

                _ = &mut self.redraw_timer  => {
                    self.redraw_timer.as_mut().reset(Instant::now() + Duration::from_secs(86400 * 365 * 30));
                    return EditorEvent::Redraw
                }
                _ = &mut self.idle_timer  => {
                    return EditorEvent::IdleTimer
                }
            }
        }
    }

    pub async fn flush_writes(&mut self) -> anyhow::Result<()> {
        while self.write_count > 0 {
            if let Some(save_event) = self.save_queue.next().await {
                self.write_count -= 1;

                let save_event = match save_event {
                    Ok(event) => event,
                    Err(err) => {
                        self.set_error(err.to_string());
                        bail!(err);
                    }
                };

                let doc = doc_mut!(self, &save_event.doc_id);
                doc.set_last_saved_revision(save_event.revision, save_event.save_time);
            }
        }

        Ok(())
    }

    /// Switches the editor into normal mode.
    pub fn enter_normal_mode(&mut self) {
        use helix_core::graphemes;

        if self.mode == Mode::Normal {
            return;
        }

        self.mode = Mode::Normal;
        let (view, doc) = current!(self);

        try_restore_indent(doc, view);

        // if leaving append mode, move cursor back by 1
        if doc.restore_cursor {
            let text = doc.text().slice(..);
            let selection = doc.selection(view.id).clone().transform(|range| {
                let mut head = range.to();
                if range.head > range.anchor {
                    head = graphemes::prev_grapheme_boundary(text, head);
                }

                Range::new(range.from(), head)
            });

            doc.set_selection(view.id, selection);
            doc.restore_cursor = false;
        }
    }

    pub fn current_stack_frame(&self) -> Option<&StackFrame> {
        self.debugger
            .as_ref()
            .and_then(|debugger| debugger.current_stack_frame())
    }

    /// Returns the id of a view that this doc contains a selection for,
    /// making sure it is synced with the current changes
    /// if possible or there are no selections returns current_view
    /// otherwise uses an arbitrary view
    pub fn get_synced_view_id(&mut self, id: DocumentId) -> ViewId {
        let current_view = view_mut!(self);
        let doc = self.documents.get_mut(&id).unwrap();
        if doc.selections().contains_key(&current_view.id) {
            // only need to sync current view if this is not the current doc
            if current_view.doc != id {
                current_view.sync_changes(doc);
            }
            current_view.id
        } else if let Some(view_id) = doc.selections().keys().next() {
            let view_id = *view_id;
            let view = self.tree.get_mut(view_id);
            view.sync_changes(doc);
            view_id
        } else {
            doc.ensure_view_init(current_view.id);
            current_view.id
        }
    }

    pub fn set_cwd(&mut self, path: &Path) -> std::io::Result<()> {
        self.last_cwd = helix_stdx::env::set_current_working_dir(path)?;
        self.clear_doc_relative_paths();
        Ok(())
    }

    pub fn get_last_cwd(&mut self) -> Option<&Path> {
        self.last_cwd.as_deref()
    }
}

fn try_restore_indent(doc: &mut Document, view: &mut View) {
    use helix_core::{
        chars::char_is_whitespace, line_ending::line_end_char_index, Operation, Transaction,
    };

    fn inserted_a_new_blank_line(changes: &[Operation], pos: usize, line_end_pos: usize) -> bool {
        if let [Operation::Retain(move_pos), Operation::Insert(ref inserted_str), Operation::Retain(_)] =
            changes
        {
            move_pos + inserted_str.len() == pos
                && inserted_str.starts_with('\n')
                && inserted_str.chars().skip(1).all(char_is_whitespace)
                && pos == line_end_pos // ensure no characters exists after current position
        } else {
            false
        }
    }

    let doc_changes = doc.changes().changes();
    let text = doc.text().slice(..);
    let range = doc.selection(view.id).primary();
    let pos = range.cursor(text);
    let line_end_pos = line_end_char_index(&text, range.cursor_line(text));

    if inserted_a_new_blank_line(doc_changes, pos, line_end_pos) {
        // Removes tailing whitespaces.
        let transaction =
            Transaction::change_by_selection(doc.text(), doc.selection(view.id), |range| {
                let line_start_pos = text.line_to_char(range.cursor_line(text));
                (line_start_pos, pos, None)
            });
        doc.apply(&transaction, view.id);
    }
}

#[derive(Default)]
pub struct CursorCache(Cell<Option<Option<Position>>>);

impl CursorCache {
    pub fn get(&self, view: &View, doc: &Document) -> Option<Position> {
        if let Some(pos) = self.0.get() {
            return pos;
        }

        let text = doc.text().slice(..);
        let cursor = doc.selection(view.id).primary().cursor(text);
        let res = view.screen_coords_at_pos(doc, text, cursor);
        self.set(res);
        res
    }

    pub fn set(&self, cursor_pos: Option<Position>) {
        self.0.set(Some(cursor_pos))
    }

    pub fn reset(&self) {
        self.0.set(None)
    }
}<|MERGE_RESOLUTION|>--- conflicted
+++ resolved
@@ -416,13 +416,10 @@
     /// Whether to read settings from [EditorConfig](https://editorconfig.org) files. Defaults to
     /// `true`.
     pub editor_config: bool,
-<<<<<<< HEAD
     /// Whether to render rainbow colors for matching brackets. Defaults to `false`.
     pub rainbow_brackets: bool,
-=======
     /// Inline blame allows showing the latest commit that affected the line the cursor is on as virtual text
     pub inline_blame: InlineBlameConfig,
->>>>>>> 7effac92
 }
 
 #[derive(Debug, Clone, PartialEq, Deserialize, Serialize, Eq, PartialOrd, Ord)]
