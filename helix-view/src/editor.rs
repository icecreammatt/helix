--- conflicted
+++ resolved
@@ -359,10 +359,8 @@
     pub indent_guides: IndentGuidesConfig,
     /// Whether to color modes with different colors. Defaults to `false`.
     pub color_modes: bool,
-<<<<<<< HEAD
     /// explore config
     pub explorer: ExplorerConfig,
-=======
     /// Icons configuration
     pub icons: IconsConfig,
     pub soft_wrap: SoftWrap,
@@ -403,7 +401,6 @@
             wrap_indicator: "↪ ".into(),
         }
     }
->>>>>>> ac4f000b
 }
 
 #[derive(Debug, Default, Clone, PartialEq, Eq, Serialize, Deserialize)]
@@ -860,11 +857,8 @@
             bufferline: BufferLine::default(),
             indent_guides: IndentGuidesConfig::default(),
             color_modes: false,
-<<<<<<< HEAD
             explorer: ExplorerConfig::default(),
-=======
             soft_wrap: SoftWrap::default(),
->>>>>>> ac4f000b
         }
     }
 }
